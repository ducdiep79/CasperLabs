--- conflicted
+++ resolved
@@ -228,20 +228,11 @@
     override def contains(block: Block): F[Boolean]     = ???
     override def estimator(
         dag: DagRepresentation[F],
-<<<<<<< HEAD
-        lm: Map[ByteString, ByteString]
-    ): F[NonEmptyList[ByteString]]                                                  = ???
-    override def dag: F[DagRepresentation[F]]                                       = ???
-    override def normalizedInitialFault(weights: Map[ByteString, Weight]): F[Float] = ???
-    override def lastFinalizedBlock: F[Block]                                       = ???
-    override def faultToleranceThreshold                                            = 0f
-=======
         lfbHash: ByteString,
         lm: Map[Validator, Set[ByteString]],
         equivocators: Set[Validator]
-    ): F[List[ByteString]]                    = ???
+    ): F[NonEmptyList[ByteString]]            = ???
     override def dag: F[DagRepresentation[F]] = ???
     override def lastFinalizedBlock: F[Block] = ???
->>>>>>> 6c1c7699
   }
 }