package io.casperlabs.casper.helper

import cats._
import cats.effect._
import cats.effect.concurrent._
import cats.implicits._
import cats.mtl.DefaultApplicativeAsk
import com.google.protobuf.ByteString
import eu.timepit.refined.auto._
import io.casperlabs.casper
<<<<<<< HEAD
import io.casperlabs.casper.MultiParentCasperImpl.Broadcaster
=======
import io.casperlabs.casper.consensus.BlockSummary
>>>>>>> 499b58a0
import io.casperlabs.casper.finality.singlesweep.{
  FinalityDetector,
  FinalityDetectorBySingleSweepImpl
}
import io.casperlabs.casper.validation.Validation
import io.casperlabs.casper.{consensus, _}
import io.casperlabs.comm.discovery.{Node, NodeDiscovery, NodeIdentifier}
import io.casperlabs.comm.gossiping._
import io.casperlabs.comm.gossiping.synchronization._
import io.casperlabs.crypto.Keys.PrivateKey
import io.casperlabs.ipc.TransformEntry
import io.casperlabs.metrics.Metrics
import io.casperlabs.p2p.EffectsTestInstances._
import io.casperlabs.shared.{Cell, Log, SemaphoreMap, Time}
import io.casperlabs.storage.block._
import io.casperlabs.storage.dag._
import io.casperlabs.storage.deploy.DeployStorage
import monix.tail.Iterant

import scala.collection.immutable.Queue

class GossipServiceCasperTestNode[F[_]](
    local: Node,
    genesis: consensus.Block,
    sk: PrivateKey,
    semaphoresMap: SemaphoreMap[F, ByteString],
    semaphore: Semaphore[F],
    faultToleranceThreshold: Float = 0f,
    maybeMakeEE: Option[HashSetCasperTestNode.MakeExecutionEngineService[F]] = None,
    chainName: String = "casperlabs",
    relaying: Relaying[F],
    gossipService: GossipServiceCasperTestNodeFactory.TestGossipService[F]
)(
    implicit
    concurrentF: Concurrent[F],
    blockStorage: BlockStorage[F],
    dagStorage: DagStorage[F],
    deployStorage: DeployStorage[F],
    val timeEff: LogicalTime[F],
    metricEff: Metrics[F],
    casperState: Cell[F, CasperState],
    val logEff: LogStub[F]
) extends HashSetCasperTestNode[F](
      local,
      sk,
      genesis,
      maybeMakeEE
    ) (concurrentF, blockStorage, dagStorage, deployStorage, metricEff, casperState) {
  implicit val safetyOracleEff: FinalityDetector[F] = new FinalityDetectorBySingleSweepImpl[F]

  implicit val raiseInvalidBlock = casper.validation.raiseValidateErrorThroughApplicativeError[F]
  implicit val validation        = HashSetCasperTestNode.makeValidation[F]

  implicit val broadcaster: Broadcaster[F] =
    Broadcaster.fromGossipServices(Some(validatorId), relaying)
  implicit val deploySelection = DeploySelection.create[F](5 * 1024 * 1024)

  // `addBlock` called in many ways:
  // - test proposes a block on the node that created it
  // - test tries to give a block created by node A to node B without gossiping
  // - the download manager tries to validate a block
  implicit val casperEff: MultiParentCasperImpl[F] =
    new MultiParentCasperImpl[F](
      semaphoresMap,
<<<<<<< HEAD
      new MultiParentCasperImpl.StatelessExecutor[F](
        Some(validatorId.publicKey),
        chainName,
        upgrades = Nil
      ),
=======
      new MultiParentCasperImpl.StatelessExecutor[F](chainName, upgrades = Nil, semaphore),
      MultiParentCasperImpl.Broadcaster.fromGossipServices(Some(validatorId), relaying),
>>>>>>> 499b58a0
      Some(validatorId),
      genesis,
      chainName,
      upgrades = Nil,
      faultToleranceThreshold = faultToleranceThreshold
    )

  /** Allow RPC calls intended for this node to be processed and enqueue responses. */
  def receive(): F[Unit] = gossipService.receive()

  /** Forget RPC calls intended for this node. */
  def clearMessages(): F[Unit] = gossipService.clearMessages()

  override def tearDownNode(): F[Unit] =
    gossipService.shutdown >> super.tearDownNode()
}

trait GossipServiceCasperTestNodeFactory extends HashSetCasperTestNodeFactory {
  import DeriveValidation._

  type TestNode[F[_]] = GossipServiceCasperTestNode[F]

  import GossipServiceCasperTestNodeFactory._
  import HashSetCasperTestNode.peerNode

  override def standaloneF[F[_]](
      genesis: consensus.Block,
      transforms: Seq[TransformEntry],
      sk: PrivateKey,
      storageSize: Long = 1024L * 1024 * 10,
      faultToleranceThreshold: Float = 0f
  )(
      implicit
      concurrentF: Concurrent[F],
      parF: Parallel[F],
      timerF: Timer[F],
      contextShift: ContextShift[F]
  ): F[GossipServiceCasperTestNode[F]] = {
    val name               = "standalone"
    val identity           = peerNode(name, 40400)
    implicit val timeEff   = new LogicalTime[F]
    implicit val log       = new LogStub[F](printEnabled = false)
    implicit val metricEff = new Metrics.MetricsNOP[F]
    implicit val nodeAsk   = makeNodeAsk(identity)(concurrentF)
    implicit val functorRaiseInvalidBlock =
      casper.validation.raiseValidateErrorThroughApplicativeError[F]

    // Standalone, so nobody to relay to.
    val relaying = RelayingImpl(
      new TestNodeDiscovery[F](Nil),
      connectToGossip = _ => ???,
      relayFactor = 0,
      relaySaturation = 0
    )

    initStorage() flatMap {
      case (blockStorage, dagStorage, deployStorage) =>
        for {
          casperState  <- Cell.mvarCell[F, CasperState](CasperState())
          semaphoreMap <- SemaphoreMap[F, ByteString](1)
          semaphore    <- Semaphore[F](1)
          node = new GossipServiceCasperTestNode[F](
            identity,
            genesis,
            sk,
            semaphoreMap,
            semaphore,
            faultToleranceThreshold,
            relaying = relaying,
            gossipService = new TestGossipService[F]()
          ) (
            concurrentF,
            blockStorage,
            dagStorage,
            deployStorage,
            timeEff,
            metricEff,
            casperState,
            log
          )
          _ <- node.initialize()
        } yield node
    }
  }

  override def networkF[F[_]](
      sks: IndexedSeq[PrivateKey],
      genesis: consensus.Block,
      transforms: Seq[TransformEntry],
      storageSize: Long = 1024L * 1024 * 10,
      faultToleranceThreshold: Float = 0f,
      maybeMakeEE: Option[HashSetCasperTestNode.MakeExecutionEngineService[F]] = None
  )(
      implicit
      concurrentF: Concurrent[F],
      parF: Parallel[F],
      timerF: Timer[F],
      contextShift: ContextShift[F]
  ): F[IndexedSeq[GossipServiceCasperTestNode[F]]] = {
    val n     = sks.length
    val names = (0 until n).map(i => s"node-$i")
    val peers = names.map(peerNode(_, 40400))

    var gossipServices = Map.empty[Node, TestGossipService[F]]

    // Use common time so if node B creates a block after node B it gets a higher timestamp.
    implicit val timeEff = new LogicalTime[F]

    val nodesF = peers
      .zip(sks)
      .toList
      .traverse {
        case (peer, sk) =>
          implicit val log       = new LogStub[F](peer.host, printEnabled = false)
          implicit val metricEff = new Metrics.MetricsNOP[F]
          implicit val nodeAsk   = makeNodeAsk(peer)(concurrentF)
          implicit val functorRaiseInvalidBlock =
            casper.validation.raiseValidateErrorThroughApplicativeError[F]

          val gossipService = new TestGossipService[F]()
          gossipServices += peer -> gossipService

          // Simulate the broadcast semantics.
          val nodeDiscovery = new TestNodeDiscovery[F](peers.filterNot(_ == peer).toList)

          val connectToGossip: GossipService.Connector[F] =
            peer => gossipServices(peer).asInstanceOf[GossipService[F]].pure[F]

          val relaying = RelayingImpl(
            nodeDiscovery,
            connectToGossip = connectToGossip,
            relayFactor = peers.size - 1,
            relaySaturation = 100,
            // Some tests assume that once `addBlock` has finished all the notifications
            // have also been sent.
            isSynchronous = true
          )

          initStorage() flatMap {
            case (blockStorage, dagStorage, deployStorage) =>
              for {
                casperState <- Cell.mvarCell[F, CasperState](
                                CasperState()
                              )
                semaphoreMap <- SemaphoreMap[F, ByteString](1)
                semaphore    <- Semaphore[F](1)
                node = new GossipServiceCasperTestNode[F](
                  peer,
                  genesis,
                  sk,
                  semaphoreMap,
                  semaphore,
                  faultToleranceThreshold,
                  relaying = relaying,
                  gossipService = gossipService,
                  maybeMakeEE = maybeMakeEE
                ) (
                  concurrentF,
                  blockStorage,
                  dagStorage,
                  deployStorage,
                  timeEff,
                  metricEff,
                  casperState,
                  log
                )
                _ <- gossipService.init(
                      node.casperEff,
                      blockStorage,
                      relaying,
                      connectToGossip
                    )
              } yield node
          }
      }

    for {
      nodes <- nodesF
      _     <- nodes.traverse(_.initialize())
    } yield nodes.toVector
  }
}

object GossipServiceCasperTestNodeFactory {
  class TestNodeDiscovery[F[_]: Applicative](peers: List[Node]) extends NodeDiscovery[F] {
    def discover: F[Unit]                                  = ???
    def lookup(id: NodeIdentifier): F[Option[Node]]        = ???
    def recentlyAlivePeersAscendingDistance: F[List[Node]] = peers.pure[F]
    def banTemp(node: Node): F[Unit]                       = ???
  }

  def makeNodeAsk[F[_]](node: Node)(implicit ev: Applicative[F]) =
    new DefaultApplicativeAsk[F, Node] {
      val applicative: Applicative[F] = ev
      def ask: F[Node]                = node.pure[F]
    }

  /** Accumulate messages until receive is called by the test. */
  class TestGossipService[F[_]: Concurrent: Timer: Time: Parallel: Log: Validation]()
      extends GossipService[F] {

    implicit val metrics  = new Metrics.MetricsNOP[F]
    implicit val versions = HashSetCasperTestNode.protocolVersions[F]

    /** Exercise the full underlying stack. It's what we are testing here, via the MultiParentCasper tests. */
    var underlying: GossipServiceServer[F] = _
    var shutdown: F[Unit]                  = ().pure[F]

    /** Casper is created a bit later then the TestGossipService instance. */
    def init(
        casper: MultiParentCasperImpl[F],
        blockStorage: BlockStorage[F],
        relaying: Relaying[F],
        connectToGossip: GossipService.Connector[F]
    ): F[Unit] = {
      def isInDag(blockHash: ByteString): F[Boolean] =
        for {
          dag  <- casper.dag
          cont <- dag.contains(blockHash)
        } yield cont

      for {
        downloadManagerR <- DownloadManagerImpl[F](
                             maxParallelDownloads = 10,
                             connectToGossip = connectToGossip,
                             backend = new DownloadManagerImpl.Backend[F] {
                               override def hasBlock(blockHash: ByteString): F[Boolean] =
                                 isInDag(blockHash)

                               override def validateBlock(block: consensus.Block): F[Unit] =
                                 // Casper can only validate, store, but won't gossip because the Broadcaster we give it
                                 // will assume the DownloadManager will do that.
                                 // Doing this log here as it's evidently happened if we are here, and the tests expect it.
                                 Log[F].info(
                                   s"Requested missing block ${PrettyPrinter.buildString(block.blockHash)} Now validating."
                                 ) *>
                                   casper
                                     .addBlock(block) flatMap {
                                   case Valid =>
                                     Log[F].debug(s"Validated and stored block ${PrettyPrinter
                                       .buildString(block.blockHash)}")

                                   case EquivocatedBlock =>
                                     Log[F].debug(
                                       s"Detected Equivocation on block ${PrettyPrinter
                                         .buildString(block.blockHash)}"
                                     )

                                   case other =>
                                     Log[F].debug(s"Received invalid block ${PrettyPrinter
                                       .buildString(block.blockHash)}: $other") *>
                                       Sync[F].raiseError(
                                         new RuntimeException(s"Non-valid status: $other")
                                       )
                                 }

                               override def storeBlock(block: consensus.Block): F[Unit] =
                                 // Validation has already stored it.
                                 ().pure[F]

                               override def storeBlockSummary(
                                   summary: consensus.BlockSummary
                               ): F[Unit] =
                                 // No means to store summaries separately yet.
                                 ().pure[F]

                               override def onScheduled(summary: consensus.BlockSummary) =
                                 // The EquivocationDetector treats equivocations with children differently,
                                 // so let Casper know about the DAG dependencies up front.
                                 Log[F].debug(
                                   s"Feeding pending block to Casper: ${PrettyPrinter.buildString(summary.blockHash)}"
                                 ) *> {
                                   val partialBlock = consensus
                                     .Block()
                                     .withBlockHash(summary.blockHash)
                                     .withHeader(summary.getHeader)

                                   casper.addMissingDependencies(partialBlock)
                                 }

                               override def onDownloaded(blockHash: ByteString) =
                                 // Calling `addBlock` during validation has already stored the block.
                                 Log[F].debug(
                                   s"Download ready for ${PrettyPrinter.buildString(blockHash)}"
                                 )

                             },
                             relaying = relaying,
                             retriesConf = DownloadManagerImpl.RetriesConf.noRetries
                           ).allocated

        (downloadManager, downloadManagerShutdown) = downloadManagerR

        synchronizer <- SynchronizerImpl[F](
                         connectToGossip = connectToGossip,
                         backend = new SynchronizerImpl.Backend[F] {

                           override def justifications: F[List[ByteString]] =
                             for {
                               dag    <- casper.dag
                               latest <- dag.latestMessageHashes
                             } yield latest.values.flatten.toList

                           override def validate(blockSummary: consensus.BlockSummary): F[Unit] =
                             for {
                               _ <- Log[F].debug(
                                     s"Trying to validate block summary ${PrettyPrinter.buildString(blockSummary.blockHash)}"
                                   )
                               _ <- Validation[F].blockSummary(
                                     blockSummary,
                                     "casperlabs"
                                   )
                             } yield ()

                           override def notInDag(blockHash: ByteString): F[Boolean] =
                             isInDag(blockHash).map(!_)
                         },
                         maxPossibleDepth = Int.MaxValue,
                         minBlockCountToCheckWidth = Int.MaxValue,
                         maxBondingRate = 1.0,
                         maxDepthAncestorsRequest = 1 // Just so we don't see the full DAG being synced all the time. We should have justifications for early stop.
                       )

        server <- GossipServiceServer[F](
                   backend = new GossipServiceServer.Backend[F] {
                     override def hasBlock(blockHash: ByteString): F[Boolean] =
                       isInDag(blockHash)

                     override def getBlockSummary(
                         blockHash: ByteString
                     ): F[Option[consensus.BlockSummary]] =
                       Log[F].debug(
                         s"Retrieving block summary ${PrettyPrinter.buildString(blockHash)} from storage."
                       ) *> blockStorage.getBlockSummary(blockHash)

                     override def getBlock(blockHash: ByteString): F[Option[consensus.Block]] =
                       Log[F].debug(
                         s"Retrieving block ${PrettyPrinter.buildString(blockHash)} from storage."
                       ) *>
                         blockStorage
                           .get(blockHash)
                           .map(_.map(mwt => mwt.getBlockMessage))

                     override def listTips = ???

                     override def dagTopoSort(startRank: Long, endRank: Long) = ???
                   },
                   synchronizer = synchronizer,
                   downloadManager = downloadManager,
                   // Not testing the genesis ceremony.
                   genesisApprover = new GenesisApprover[F] {
                     override def getCandidate = ???
                     override def addApproval(
                         blockHash: ByteString,
                         approval: consensus.Approval
                     )                          = ???
                     override def awaitApproval = ???
                   },
                   maxChunkSize = 1024 * 1024,
                   maxParallelBlockDownloads = 10
                 )
      } yield {
        underlying = server
        shutdown = downloadManagerShutdown
      }
    }

    /** The tests assume we are using the TransportLayer and messages are fire-and-forget.
      * The main use of `receives and `clearMessages` is to pass over blocks and to simulate
      * dropping the block on the receiver end.
      * The RPC works differently when it comes to pulling dependencies, it doesn't ask one by one,
      * and because the tests assume to know how many exactly messages get passed and calls `receive`
      * so many times. But we can preserve most of the spirit of the test by returning `true` here
      * (they assume broadcast) and not execute the underlying call if `clearMessages` is called;
      * but we can let the other methods work out on their own without suspension. We just have to
      * make sure that if the test calls `receive` then all the async calls finish before we return
      * to do any assertions. */
    val notificationQueue = Ref.unsafe[F, Queue[F[Unit]]](Queue.empty)

    /** With the TransportLayer this would mean the target node receives the full block and adds it.
      * We have to allow `newBlocks` to return for the original block to be able to finish adding,
      * so maybe we can return `true`, and call the underlying service later. But then we have to
      * allow it to play out all async actions, such as downloading blocks, syncing the DAG, etc. */
    def receive(): F[Unit] = {
      // It can be tricky to line up the semantics of the notifications between the TransportLayer
      // and the GossipService. At least in one test the queue was longer and the node wasn't processing
      // the message the test was expecting it to, it was still reacting to an earlier one. To circumvent
      // these tests failures process all enqueued messages.
      def receiveOne =
        for {
          maybeNotification <- notificationQueue.modify { q =>
                                q dequeueOption match {
                                  case Some((notificaton, rest)) =>
                                    rest -> Some(notificaton)
                                  case None =>
                                    q -> None
                                }
                              }
          _ <- maybeNotification.fold(().pure[F])(identity)
        } yield maybeNotification.nonEmpty

      def loop(): F[Unit] =
        receiveOne flatMap {
          case false => ().pure[F]
          case true  => loop()
        }
      loop()
    }

    /** With the TransportLayer this would mean the target node won't process a message.
      * For us it could mean that it receives the `newBlocks` notification but after that
      * we don't let it play out the async operations, for example by returning errors for
      * all requests it started. */
    def clearMessages(): F[Unit] =
      for {
        q <- notificationQueue.get
        _ <- Log[F].debug(s"Forgetting ${q.size} notifications.")
        _ <- notificationQueue.set(Queue.empty)
      } yield ()

    override def newBlocks(request: NewBlocksRequest): F[NewBlocksResponse] =
      Log[F].info(
        s"Received notification about block ${PrettyPrinter.buildString(request.blockHashes.head)}"
      ) *>
        notificationQueue
          .update { q =>
            // Using `newBlocksSynchronous` so we finish as soon as it's done.
            q enqueue underlying
              .newBlocksSynchronous(request, skipRelaying = false)
              .void
          }
          .as(NewBlocksResponse(isNew = true))

    override def getBlockChunked(request: GetBlockChunkedRequest): Iterant[F, Chunk] =
      Iterant
        .liftF(
          Log[F].info(
            s"Received request for block ${PrettyPrinter.buildString(request.blockHash)} Response sent."
          )
        )
        .flatMap { _ =>
          underlying.getBlockChunked(request)
        }

    override def streamAncestorBlockSummaries(
        request: StreamAncestorBlockSummariesRequest
    ): Iterant[F, consensus.BlockSummary] =
      Iterant
        .liftF(Log[F].info(s"Received request for ancestors of ${request.targetBlockHashes
          .map(PrettyPrinter.buildString)}"))
        .flatMap { _ =>
          underlying.streamAncestorBlockSummaries(request)
        }

    // The following methods are not tested in these suites.

    override def addApproval(request: AddApprovalRequest): F[Unit] = ???
    override def getGenesisCandidate(
        request: GetGenesisCandidateRequest
    ): F[consensus.GenesisCandidate] = ???
    override def streamDagTipBlockSummaries(
        request: StreamDagTipBlockSummariesRequest
    ): Iterant[F, consensus.BlockSummary] = ???
    override def streamBlockSummaries(
        request: StreamBlockSummariesRequest
    ): Iterant[F, consensus.BlockSummary] = ???
    override def streamDagSliceBlockSummaries(
        request: StreamDagSliceBlockSummariesRequest
    ): Iterant[F, BlockSummary] = ???
  }
}<|MERGE_RESOLUTION|>--- conflicted
+++ resolved
@@ -8,11 +8,8 @@
 import com.google.protobuf.ByteString
 import eu.timepit.refined.auto._
 import io.casperlabs.casper
-<<<<<<< HEAD
+import io.casperlabs.casper.consensus.BlockSummary
 import io.casperlabs.casper.MultiParentCasperImpl.Broadcaster
-=======
-import io.casperlabs.casper.consensus.BlockSummary
->>>>>>> 499b58a0
 import io.casperlabs.casper.finality.singlesweep.{
   FinalityDetector,
   FinalityDetectorBySingleSweepImpl
@@ -77,16 +74,12 @@
   implicit val casperEff: MultiParentCasperImpl[F] =
     new MultiParentCasperImpl[F](
       semaphoresMap,
-<<<<<<< HEAD
       new MultiParentCasperImpl.StatelessExecutor[F](
         Some(validatorId.publicKey),
         chainName,
-        upgrades = Nil
+        upgrades = Nil,
+        semaphore
       ),
-=======
-      new MultiParentCasperImpl.StatelessExecutor[F](chainName, upgrades = Nil, semaphore),
-      MultiParentCasperImpl.Broadcaster.fromGossipServices(Some(validatorId), relaying),
->>>>>>> 499b58a0
       Some(validatorId),
       genesis,
       chainName,
