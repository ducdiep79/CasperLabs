package io.casperlabs.casper.helper

import cats._
import cats.effect.Sync
import cats.implicits._
import com.google.protobuf.ByteString
<<<<<<< HEAD
=======
import io.casperlabs.blockstorage.{
  BlockMetadata,
  BlockStorage,
  DagRepresentation,
  IndexedDagStorage
}
import io.casperlabs.casper.DeploySelection
import io.casperlabs.casper.DeploySelection.DeploySelection
>>>>>>> e3ec69f3
import io.casperlabs.casper.Estimator.{BlockHash, Validator}
import io.casperlabs.casper.consensus.Block.ProcessedDeploy
import io.casperlabs.casper.consensus._
import io.casperlabs.casper.consensus.state.ProtocolVersion
import io.casperlabs.casper.util.ProtoUtil
import io.casperlabs.casper.util.execengine.ExecEngineUtil.{computeDeploysCheckpoint, StateHash}
import io.casperlabs.casper.util.execengine.{DeploysCheckpoint, ExecEngineUtil}
import io.casperlabs.models.BlockImplicits._
import io.casperlabs.p2p.EffectsTestInstances.LogicalTime
import io.casperlabs.shared.{Log, Time}
import io.casperlabs.smartcontracts.ExecutionEngineService
import io.casperlabs.storage.block.BlockStorage
import io.casperlabs.storage.dag.{DagRepresentation, IndexedDagStorage}
import io.casperlabs.storage.deploy.DeployStorage
import monix.eval.Task

import scala.collection.immutable.HashMap
import scala.language.higherKinds

object BlockGenerator {
  implicit val timeEff = new LogicalTime[Task]()

  def updateChainWithBlockStateUpdate[F[_]: Sync: BlockStorage: IndexedDagStorage: DeployStorage: ExecutionEngineService: Log](
      id: Int,
      genesis: Block
  ): F[Block] =
    for {
      b   <- IndexedDagStorage[F].lookupByIdUnsafe(id)
      dag <- IndexedDagStorage[F].getRepresentation
      computeBlockCheckpointResult <- computeBlockCheckpoint[F](
                                       b,
                                       genesis,
                                       dag
                                     )
      (postStateHash, processedDeploys) = computeBlockCheckpointResult
      _                                 <- injectPostStateHash[F](id, b, postStateHash, processedDeploys)
    } yield b

  def computeBlockCheckpoint[F[_]: Sync: BlockStorage: DeployStorage: ExecutionEngineService: Log](
      b: Block,
      genesis: Block,
      dag: DagRepresentation[F]
  ): F[(StateHash, Seq[ProcessedDeploy])] =
    for {
      result <- computeBlockCheckpointFromDeploys[F](
                 b,
                 genesis,
                 dag
               )
    } yield (result.postStateHash, result.deploysForBlock)

  def injectPostStateHash[F[_]: Monad: BlockStorage: IndexedDagStorage](
      id: Int,
      b: Block,
      postGenStateHash: StateHash,
      processedDeploys: Seq[ProcessedDeploy]
  ): F[Unit] = {
    val updatedBlockPostState = b.getHeader.getState.withPostStateHash(postGenStateHash)
    val updatedBlockHeader =
      b.getHeader.withState(updatedBlockPostState)
    val updatedBlockBody = b.getBody.withDeploys(processedDeploys)
    // NOTE: Storing this under the original block hash.
    val updatedBlock =
      ProtoUtil.unsignedBlockProto(updatedBlockBody, updatedBlockHeader).withBlockHash(b.blockHash)
    BlockStorage[F].put(b.blockHash, updatedBlock, Seq.empty) *>
      IndexedDagStorage[F].inject(id, updatedBlock)
  }

  private[casper] def computeBlockCheckpointFromDeploys[F[_]: Sync: BlockStorage: DeployStorage: Log: ExecutionEngineService](
      b: Block,
      genesis: Block,
      dag: DagRepresentation[F]
  ): F[DeploysCheckpoint] =
    for {
      parents <- ProtoUtil.unsafeGetParents[F](b)

      deploys = ProtoUtil.deploys(b).flatMap(_.deploy)

      _ = assert(
        parents.nonEmpty || (parents.isEmpty && b == genesis),
        "Received a different genesis block."
      )
<<<<<<< HEAD
      merged <- ExecEngineUtil.merge[F](parents, dag)
=======
      merged                                   <- ExecEngineUtil.merge[F](parents, dag)
      implicit0(deployBuffer: DeployBuffer[F]) <- MockDeployBuffer.create[F]()
      implicit0(deploySelection: DeploySelection[F]) = DeploySelection.create[F](
        5 * 1024 * 1024
      )
      _ <- deployBuffer.addAsPending(deploys.toList)
>>>>>>> e3ec69f3
      result <- computeDeploysCheckpoint[F](
                 merged,
                 deploys.map(_.deployHash).toSet,
                 b.getHeader.timestamp,
                 ProtocolVersion(1)
               )
    } yield result

}

trait BlockGenerator {
  def createBlock[F[_]: Monad: Time: BlockStorage: IndexedDagStorage](
      parentsHashList: Seq[BlockHash],
      creator: Validator = ByteString.EMPTY,
      bonds: Seq[Bond] = Seq.empty[Bond],
      justifications: collection.Map[Validator, BlockHash] = HashMap.empty[Validator, BlockHash],
      deploys: Seq[ProcessedDeploy] = Seq.empty[ProcessedDeploy],
      postStateHash: ByteString = ByteString.EMPTY,
      chainId: String = "casperlabs",
      preStateHash: ByteString = ByteString.EMPTY
  ): F[Block] =
    for {
      now <- Time[F].currentMillis
      postState = Block
        .GlobalState()
        .withPreStateHash(preStateHash)
        .withPostStateHash(postStateHash)
        .withBonds(bonds)
      body = Block.Body().withDeploys(deploys)
      dag  <- IndexedDagStorage[F].getRepresentation
      // Every parent should also include in the justification,by doing this we can avoid passing parameter justifications when creating block in test
      updatedJustifications <- parentsHashList.toList.foldLeftM(justifications) {
                                case (acc, b) =>
                                  dag
                                    .lookup(b)
                                    .map(
                                      _.fold(acc) { block =>
                                        if (acc.contains(block.validatorPublicKey)) {
                                          acc
                                        } else {
                                          acc + (block.validatorPublicKey -> block.blockHash)
                                        }
                                      }
                                    )
                              }
      serializedJustifications = updatedJustifications.toList.map {
        case (creator: Validator, latestBlockHash: BlockHash) =>
          Block.Justification(creator, latestBlockHash)
      }
      header = ProtoUtil
        .blockHeader(
          body,
          parentsHashList,
          serializedJustifications,
          postState,
          rank = 0L,
          protocolVersion = 1,
          timestamp = now,
          chainId = chainId
        )
        .withValidatorPublicKey(creator)
      block               = ProtoUtil.unsignedBlockProto(body, header)
      serializedBlockHash = block.blockHash
      // NOTE: Block hash should be recalculated.
      modifiedBlock <- IndexedDagStorage[F].insertIndexed(block)
      _             <- BlockStorage[F].put(serializedBlockHash, modifiedBlock, Seq.empty)
    } yield modifiedBlock
}<|MERGE_RESOLUTION|>--- conflicted
+++ resolved
@@ -4,17 +4,8 @@
 import cats.effect.Sync
 import cats.implicits._
 import com.google.protobuf.ByteString
-<<<<<<< HEAD
-=======
-import io.casperlabs.blockstorage.{
-  BlockMetadata,
-  BlockStorage,
-  DagRepresentation,
-  IndexedDagStorage
-}
 import io.casperlabs.casper.DeploySelection
 import io.casperlabs.casper.DeploySelection.DeploySelection
->>>>>>> e3ec69f3
 import io.casperlabs.casper.Estimator.{BlockHash, Validator}
 import io.casperlabs.casper.consensus.Block.ProcessedDeploy
 import io.casperlabs.casper.consensus._
@@ -97,16 +88,11 @@
         parents.nonEmpty || (parents.isEmpty && b == genesis),
         "Received a different genesis block."
       )
-<<<<<<< HEAD
       merged <- ExecEngineUtil.merge[F](parents, dag)
-=======
-      merged                                   <- ExecEngineUtil.merge[F](parents, dag)
-      implicit0(deployBuffer: DeployBuffer[F]) <- MockDeployBuffer.create[F]()
       implicit0(deploySelection: DeploySelection[F]) = DeploySelection.create[F](
         5 * 1024 * 1024
       )
-      _ <- deployBuffer.addAsPending(deploys.toList)
->>>>>>> e3ec69f3
+      _ <- DeployStorage[F].addAsPending(deploys.toList)
       result <- computeDeploysCheckpoint[F](
                  merged,
                  deploys.map(_.deployHash).toSet,
