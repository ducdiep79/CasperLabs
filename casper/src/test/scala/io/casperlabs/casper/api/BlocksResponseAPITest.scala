--- conflicted
+++ resolved
@@ -6,11 +6,8 @@
 import io.casperlabs.casper._
 import io.casperlabs.casper.Estimator.BlockHash
 import io.casperlabs.casper.consensus._
-<<<<<<< HEAD
 import io.casperlabs.casper.finality.singlesweep.FinalityDetectorBySingleSweepImpl
 import io.casperlabs.casper.{genesis, _}
-=======
->>>>>>> 6962c9ef
 import io.casperlabs.casper.helper._
 import io.casperlabs.casper.helper.BlockGenerator._
 import io.casperlabs.casper.helper.BlockUtil.generateValidator
@@ -237,24 +234,10 @@
                        HashMap.empty[BlockHash, BlockMsgWithTransform],
                        tips
                      )
-<<<<<<< HEAD
-      logEff                 = new LogStub[Task]
-      casperRef              <- MultiParentCasperRef.of[Task]
-      _                      <- casperRef.set(casperEffect)
-      finalityDetectorEffect = new FinalityDetectorBySingleSweepImpl[Task]()(Sync[Task], logEff)
-      blocksResponse <- BlockAPI.showBlocks[Task](2)(
-                         Sync[Task],
-                         casperRef,
-                         logEff,
-                         finalityDetectorEffect,
-                         blockStorage
-                       )
-    } yield blocksResponse.length should be(2) // TODO: Switch to 3 when we implement block height correctly
-=======
       implicit0(logEff: Log[Task])                     = new LogStub[Task]
       implicit0(casperRef: MultiParentCasperRef[Task]) <- MultiParentCasperRef.of[Task]
       _                                                <- casperRef.set(casperEffect)
-      implicit0(finalityDetectorEffect: FinalityDetector[Task]) = new FinalityDetectorInstancesImpl[
+      implicit0(finalityDetectorEffect: FinalityDetector[Task]) = new FinalityDetectorBySingleSweepImpl[
         Task
       ]()
       blocksWithRankBelow1 <- BlockAPI.showBlocks[Task](1)
@@ -268,6 +251,5 @@
       blocksWithRankBelow5 <- BlockAPI.showBlocks[Task](5)
       result               = blocksWithRankBelow5.length shouldBe 8
     } yield result
->>>>>>> 6962c9ef
   }
 }