package io.casperlabs.casper.util.execengine

import io.casperlabs.casper.consensus.Deploy
import io.casperlabs.ipc

sealed trait ProcessedDeployResult {
  val deploy: Deploy
}

sealed trait DeployEffects extends ProcessedDeployResult {
  val effects: ipc.ExecutionEffect
}

<<<<<<< HEAD
=======
sealed trait NoEffectsFailure extends ProcessedDeployResult

final case class InvalidNonceDeploy(deploy: Deploy, deployNonce: Long, expectedNonce: Long)
    extends NoEffectsFailure

>>>>>>> 3c9e6f9e
// Precondition failures don't have effects or cost.
// They are errors that we can't charge for (like key not found, key not being an public key of the account).
final case class PreconditionFailure(deploy: Deploy, errorMessage: String) extends NoEffectsFailure

// Represents errors during execution of the program.
// These errors do have effects in the form of increasing account's nonce and execution of payment code.
final case class ExecutionError(
    deploy: Deploy,
    error: ipc.DeployError,
    effects: ipc.ExecutionEffect,
    cost: Long
) extends DeployEffects

final case class ExecutionSuccessful(deploy: Deploy, effects: ipc.ExecutionEffect, cost: Long)
    extends DeployEffects

object ProcessedDeployResult {
  def apply(deploy: Deploy, result: ipc.DeployResult): ProcessedDeployResult =
    result match {
      case ipc.DeployResult(ipc.DeployResult.Value.PreconditionFailure(value)) =>
        PreconditionFailure(deploy, value.message)
      case ipc.DeployResult(ipc.DeployResult.Value.ExecutionResult(exec_result)) =>
        exec_result match {
          case ipc.DeployResult.ExecutionResult(Some(effects), Some(error), cost) =>
            ExecutionError(deploy, error, effects, cost)
          case ipc.DeployResult.ExecutionResult(None, Some(error), cost) =>
            // Execution error without effects.
            // Once we add payment code execution this will never happen as every
            // correct deploy will at least have effects in the form of payment transfer.
            ExecutionError(deploy, error, ipc.ExecutionEffect.defaultInstance, cost)
          case ipc.DeployResult.ExecutionResult(Some(effects), None, cost) =>
            ExecutionSuccessful(deploy, effects, cost)
          case ipc.DeployResult.ExecutionResult(None, None, _) => ???
        }
      case ipc.DeployResult(ipc.DeployResult.Value.Empty) => ???
    }

  // All the deploys that do not change the global state in a way that can conflict with others:
  // which can be only`ExecutionError` now as `InvalidNonce` and `PreconditionFailure` has been
  // filtered out when creating block and when we're validating block it shouldn't include those either.
  def split(l: List[ProcessedDeployResult]): (List[NoEffectsFailure], List[DeployEffects]) =
    l.foldRight(
      (List.empty[NoEffectsFailure], List.empty[DeployEffects])
    ) {
      case (pdr: DeployEffects, (noEffects, effectful)) =>
        (noEffects, pdr :: effectful)
      case (pdr: NoEffectsFailure, (noEffects, effectful)) =>
        (pdr :: noEffects, effectful)
    }
}<|MERGE_RESOLUTION|>--- conflicted
+++ resolved
@@ -11,14 +11,11 @@
   val effects: ipc.ExecutionEffect
 }
 
-<<<<<<< HEAD
-=======
 sealed trait NoEffectsFailure extends ProcessedDeployResult
 
 final case class InvalidNonceDeploy(deploy: Deploy, deployNonce: Long, expectedNonce: Long)
     extends NoEffectsFailure
 
->>>>>>> 3c9e6f9e
 // Precondition failures don't have effects or cost.
 // They are errors that we can't charge for (like key not found, key not being an public key of the account).
 final case class PreconditionFailure(deploy: Deploy, errorMessage: String) extends NoEffectsFailure
