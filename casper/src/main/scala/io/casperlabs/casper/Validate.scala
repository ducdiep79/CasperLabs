--- conflicted
+++ resolved
@@ -203,7 +203,6 @@
     for {
       _ <- Validate.blockSummaryPreGenesis(block, dag, shardId)
       _ <- Validate.justificationFollows[F](block, genesis, dag)
-      _ <- Validate.parents[F](block, genesis, lastFinalizedBlockHash, dag)
       _ <- Validate.justificationRegressions[F](block, genesis, dag)
     } yield ()
 
@@ -220,13 +219,7 @@
       _ <- Validate.timestamp[F](block, dag)
       _ <- Validate.repeatDeploy[F](block, dag)
       _ <- Validate.blockNumber[F](block)
-<<<<<<< HEAD
-      _ <- Validate.justificationFollows[F](block, genesis, dag)
-      - <- Validate.sequenceNumber[F](block, dag)
-      - <- Validate.justificationRegressions[F](block, genesis, dag)
-=======
       _ <- Validate.sequenceNumber[F](block, dag)
->>>>>>> 57e5aa92
       _ <- Validate.shardIdentifier[F](block, shardId)
     } yield ()
 
