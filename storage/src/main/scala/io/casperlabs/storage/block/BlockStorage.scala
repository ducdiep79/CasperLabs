package io.casperlabs.storage.block

import cats.Applicative
import cats.implicits._
import com.google.protobuf.ByteString
import io.casperlabs.casper.consensus.{Block, BlockSummary}
import io.casperlabs.casper.consensus.info.BlockInfo
import io.casperlabs.catscontrib.MonadThrowable
import io.casperlabs.crypto.codec.Base16
import io.casperlabs.ipc.TransformEntry
import io.casperlabs.metrics.Metered
<<<<<<< HEAD
import io.casperlabs.storage.{BlockHash, BlockMsgWithTransform, DeployHash}
=======
import io.casperlabs.storage.BlockMsgWithTransform
import io.casperlabs.storage.BlockMsgWithTransform.StageEffects
import io.casperlabs.storage.block.BlockStorage.DeployHash

>>>>>>> c0b20aa8
import scala.language.higherKinds
import simulacrum.typeclass

@typeclass
trait BlockStorageWriter[F[_]] {
  def put(blockHash: BlockHash, blockMsgWithTransform: BlockMsgWithTransform): F[Unit]

  def put(
      blockMsgWithTransform: BlockMsgWithTransform
  )(implicit applicative: Applicative[F]): F[Unit] =
    blockMsgWithTransform.blockMessage.fold(().pure[F])(
      b => put(b.blockHash, blockMsgWithTransform)
    )

  def put(
      blockHash: BlockHash,
<<<<<<< HEAD
      blockMessage: Block,
      transforms: Seq[TransformEntry]
  ): F[Unit] =
    put(blockHash, BlockMsgWithTransform(Some(blockMessage), transforms))
}
=======
      blockMessage: BlockMessage,
      transforms: Map[Int, Seq[TransformEntry]]
  ): F[Unit] =
    put(
      blockHash,
      BlockMsgWithTransform(Some(blockMessage), BlockStorage.blockEffectsMapToProto(transforms))
    )
>>>>>>> c0b20aa8

@typeclass
trait BlockStorageReader[F[_]] extends BlockStorageWriter[F] {
  def get(blockHash: BlockHash): F[Option[BlockMsgWithTransform]]

  def getByPrefix(blockHashPrefix: String): F[Option[BlockMsgWithTransform]]

  def isEmpty: F[Boolean]

  def apply(blockHash: BlockHash)(implicit applicativeF: Applicative[F]): F[BlockMsgWithTransform] =
    get(blockHash).map(_.get)

  def contains(blockHash: BlockHash)(implicit applicativeF: Applicative[F]): F[Boolean] =
    get(blockHash).map(_.isDefined)

  def getBlockSummary(blockHash: BlockHash): F[Option[BlockSummary]]

  def getBlockInfo(blockHash: BlockHash): F[Option[BlockInfo]]

  def getBlockInfoByPrefix(blockHashPrefix: String): F[Option[BlockInfo]]

  /**
    * Note: if there are no blocks for the specified deployHash,
    * Result.get(deployHash) returns Some(Set.empty[BlockHash]) instead of None
    */
  def findBlockHashesWithDeployHashes(
      deployHashes: List[DeployHash]
  ): F[Map[DeployHash, Set[BlockHash]]]

  def getBlockMessage(
      blockHash: BlockHash
  )(implicit applicative: Applicative[F]): F[Option[Block]] =
    get(blockHash).map(_.flatMap(_.blockMessage))

  def getTransforms(
      blockHash: BlockHash
  )(implicit applicative: Applicative[F]): F[Option[Seq[TransformEntry]]] =
    get(blockHash).map(_.map(_.transformEntry))

  def getUnsafe(hash: BlockHash)(implicit MT: MonadThrowable[F]): F[BlockMsgWithTransform] =
    unsafe(hash, get)

  def getBlockUnsafe(hash: BlockHash)(implicit MT: MonadThrowable[F]): F[Block] =
    getUnsafe(hash).map(_.getBlockMessage)

  def getBlockSummaryUnsafe(hash: BlockHash)(implicit MT: MonadThrowable[F]): F[BlockSummary] =
    unsafe(hash, getBlockSummary)

  private def unsafe[A](hash: BlockHash, f: BlockHash => F[Option[A]])(
      implicit MT: MonadThrowable[F]
  ): F[A] =
    f(hash) flatMap { maybeA =>
      MT.fromOption(
        maybeA,
        new NoSuchElementException(
          s"BlockStorage is missing hash ${Base16.encode(hash.toByteArray)}"
        )
      )
    }
}

@typeclass
trait BlockStorage[F[_]] extends BlockStorageWriter[F] with BlockStorageReader[F] {

  def checkpoint(): F[Unit]

  def clear(): F[Unit]

  def close(): F[Unit]
}

object BlockStorage {
  type BlockMessage = Block

  trait MeteredBlockStorage[F[_]] extends BlockStorage[F] with Metered[F] {

    abstract override def get(
        blockHash: BlockHash
    ): F[Option[BlockMsgWithTransform]] =
      incAndMeasure("get", super.get(blockHash))

    abstract override def getByPrefix(
        blockHashPrefix: String
    ): F[Option[BlockMsgWithTransform]] =
      incAndMeasure("getByPrefix", super.getByPrefix(blockHashPrefix))

    abstract override def isEmpty: F[Boolean] =
      incAndMeasure("isEmpty", super.isEmpty)

    abstract override def getBlockSummary(blockHash: BlockHash): F[Option[BlockSummary]] =
      incAndMeasure("getBlockSummary", super.getBlockSummary(blockHash))

    abstract override def getBlockInfo(blockHash: BlockHash): F[Option[BlockInfo]] =
      incAndMeasure("getBlockInfo", super.getBlockInfo(blockHash))

    abstract override def getBlockInfoByPrefix(
        blockHashPrefix: String
    ): F[Option[BlockInfo]] =
      incAndMeasure("getSummaryByPrefix", super.getBlockInfoByPrefix(blockHashPrefix))

    abstract override def put(
        blockHash: BlockHash,
        blockMsgWithTransform: BlockMsgWithTransform
    ): F[Unit] =
      incAndMeasure("put", super.put(blockHash, blockMsgWithTransform))

    abstract override def checkpoint(): F[Unit] =
      incAndMeasure("checkpoint", super.checkpoint())

    abstract override def contains(
        blockHash: BlockHash
    )(implicit applicativeF: Applicative[F]): F[Boolean] =
      incAndMeasure("contains", super.contains(blockHash))

    abstract override def findBlockHashesWithDeployHashes(
        deployHashes: List[DeployHash]
    ): F[Map[DeployHash, Set[BlockHash]]] =
      incAndMeasure(
        "findBlockHashesWithDeployHashes",
        super.findBlockHashesWithDeployHashes(deployHashes)
      )
  }
<<<<<<< HEAD
=======

  implicit class RichBlockStorage[F[_]](blockStorage: BlockStorage[F]) {
    def getBlockMessage(
        blockHash: BlockHash
    )(implicit applicative: Applicative[F]): F[Option[BlockMessage]] =
      blockStorage.get(blockHash).map(it => it.flatMap(_.blockMessage))

    def getTransforms(
        blockHash: BlockHash
    )(implicit applicative: Applicative[F]): F[Option[Map[Int, Seq[TransformEntry]]]] =
      blockStorage.get(blockHash).map(_.map(_.blockEffects.map(se => (se.stage, se.effects)).toMap))
  }
  def apply[F[_]](implicit ev: BlockStorage[F]): BlockStorage[F] = ev

  type BlockHash  = ByteString
  type DeployHash = ByteString

  def blockEffectsMapToProto(
      blockEffects: Map[Int, Seq[TransformEntry]]
  ): Seq[StageEffects] =
    blockEffects.toSeq.map((StageEffects.apply _).tupled)
>>>>>>> c0b20aa8
}<|MERGE_RESOLUTION|>--- conflicted
+++ resolved
@@ -9,14 +9,8 @@
 import io.casperlabs.crypto.codec.Base16
 import io.casperlabs.ipc.TransformEntry
 import io.casperlabs.metrics.Metered
-<<<<<<< HEAD
 import io.casperlabs.storage.{BlockHash, BlockMsgWithTransform, DeployHash}
-=======
-import io.casperlabs.storage.BlockMsgWithTransform
 import io.casperlabs.storage.BlockMsgWithTransform.StageEffects
-import io.casperlabs.storage.block.BlockStorage.DeployHash
-
->>>>>>> c0b20aa8
 import scala.language.higherKinds
 import simulacrum.typeclass
 
@@ -32,22 +26,21 @@
     )
 
   def put(
+      blockMessage: Block,
+      transforms: Map[Int, Seq[TransformEntry]]
+  ): F[Unit] =
+    put(blockMessage.blockHash, blockMessage, transforms)
+
+  def put(
       blockHash: BlockHash,
-<<<<<<< HEAD
       blockMessage: Block,
-      transforms: Seq[TransformEntry]
-  ): F[Unit] =
-    put(blockHash, BlockMsgWithTransform(Some(blockMessage), transforms))
-}
-=======
-      blockMessage: BlockMessage,
       transforms: Map[Int, Seq[TransformEntry]]
   ): F[Unit] =
     put(
       blockHash,
       BlockMsgWithTransform(Some(blockMessage), BlockStorage.blockEffectsMapToProto(transforms))
     )
->>>>>>> c0b20aa8
+}
 
 @typeclass
 trait BlockStorageReader[F[_]] extends BlockStorageWriter[F] {
@@ -57,7 +50,9 @@
 
   def isEmpty: F[Boolean]
 
-  def apply(blockHash: BlockHash)(implicit applicativeF: Applicative[F]): F[BlockMsgWithTransform] =
+  def apply(
+      blockHash: BlockHash
+  )(implicit applicativeF: Applicative[F]): F[BlockMsgWithTransform] =
     get(blockHash).map(_.get)
 
   def contains(blockHash: BlockHash)(implicit applicativeF: Applicative[F]): F[Boolean] =
@@ -82,10 +77,10 @@
   )(implicit applicative: Applicative[F]): F[Option[Block]] =
     get(blockHash).map(_.flatMap(_.blockMessage))
 
-  def getTransforms(
-      blockHash: BlockHash
-  )(implicit applicative: Applicative[F]): F[Option[Seq[TransformEntry]]] =
-    get(blockHash).map(_.map(_.transformEntry))
+  // def getTransforms(
+  //     blockHash: BlockHash
+  // )(implicit applicative: Applicative[F]): F[Option[Seq[TransformEntry]]] =
+  //   get(blockHash).map(_.map(_.transformEntry))
 
   def getUnsafe(hash: BlockHash)(implicit MT: MonadThrowable[F]): F[BlockMsgWithTransform] =
     unsafe(hash, get)
@@ -170,28 +165,9 @@
         super.findBlockHashesWithDeployHashes(deployHashes)
       )
   }
-<<<<<<< HEAD
-=======
-
-  implicit class RichBlockStorage[F[_]](blockStorage: BlockStorage[F]) {
-    def getBlockMessage(
-        blockHash: BlockHash
-    )(implicit applicative: Applicative[F]): F[Option[BlockMessage]] =
-      blockStorage.get(blockHash).map(it => it.flatMap(_.blockMessage))
-
-    def getTransforms(
-        blockHash: BlockHash
-    )(implicit applicative: Applicative[F]): F[Option[Map[Int, Seq[TransformEntry]]]] =
-      blockStorage.get(blockHash).map(_.map(_.blockEffects.map(se => (se.stage, se.effects)).toMap))
-  }
-  def apply[F[_]](implicit ev: BlockStorage[F]): BlockStorage[F] = ev
-
-  type BlockHash  = ByteString
-  type DeployHash = ByteString
 
   def blockEffectsMapToProto(
       blockEffects: Map[Int, Seq[TransformEntry]]
   ): Seq[StageEffects] =
     blockEffects.toSeq.map((StageEffects.apply _).tupled)
->>>>>>> c0b20aa8
 }