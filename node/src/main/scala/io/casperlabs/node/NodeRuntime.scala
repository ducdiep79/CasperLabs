--- conflicted
+++ resolved
@@ -53,7 +53,7 @@
   private[this] val grpcScheduler =
     Scheduler.cached("grpc-io", 4, 64, reporter = UncaughtExceptionLogger)
 
-  private val initPeer = if (conf.server.standalone) None else Some(conf.server.bootstrap)
+  private val initPeer = if (conf.casper.standalone) None else Some(conf.server.bootstrap)
 
   private implicit val logSource: LogSource = LogSource(this.getClass)
 
@@ -81,19 +81,13 @@
   // TODO: Resolve scheduler chaos in Runtime, RuntimeManager and CasperPacketHandler
 
   val main = GrpcExecutionEngineService[Effect](
-<<<<<<< HEAD
-    conf.grpcServer.socket,
-    conf.server.maxMessageSize
+    conf.grpc.socket,
+    conf.server.maxMessageSize,
+    initBonds = Map.empty
   ) use { ee =>
     val rpConfState = localPeerNode[Task].flatMap(rpConf[Task]).toEffect
     rpConfState >>= (_.runState(runMain(ee, _)))
   }
-=======
-    conf.grpc.socket,
-    conf.server.maxMessageSize,
-    Map.empty
-  ).use(runMain)
->>>>>>> e0b7fd38
 
   def runMain(
       implicit
@@ -101,25 +95,6 @@
       rpConfState: MonadState[Task, RPConf]
   ) =
     for {
-<<<<<<< HEAD
-=======
-      local <- WhoAmI
-                .fetchLocalPeerNode[Task](
-                  conf.server.host,
-                  conf.server.port,
-                  conf.server.kademliaPort,
-                  conf.server.noUpnp,
-                  id
-                )
-                .toEffect
-
-      defaultTimeout = conf.server.defaultTimeout.millis
-
-      initPeer             = if (conf.casper.standalone) None else Some(conf.server.bootstrap)
-      rpConfState          = effects.rpConfState(rpConf(local, initPeer))
-      rpConfAsk            = effects.rpConfAsk(rpConfState)
-      peerNodeAsk          = effects.peerNodeAsk(rpConfState)
->>>>>>> e0b7fd38
       rpConnections        <- effects.rpConnections.toEffect
       defaultTimeout       = conf.server.defaultTimeout.millis
       rpConfAsk            = effects.rpConfAsk
