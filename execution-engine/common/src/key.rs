--- conflicted
+++ resolved
@@ -30,13 +30,9 @@
     }
 }
 
-<<<<<<< HEAD
-pub const KEY_SIZE: usize = 32;
 pub const LOCAL_SEED_SIZE: usize = 32;
 pub const LOCAL_KEY_HASH_SIZE: usize = 32;
 
-=======
->>>>>>> bf53a990
 #[repr(C)]
 #[derive(PartialEq, Eq, PartialOrd, Ord, Clone, Copy, Debug, Hash)]
 pub enum Key {
