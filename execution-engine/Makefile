--- conflicted
+++ resolved
@@ -107,11 +107,7 @@
 	cd contract-ffi && $(CARGO) publish --dry-run
 
 .PHONY: bench
-<<<<<<< HEAD
 bench: build-contracts
-	$(CARGO) bench
-=======
-bench:
 	$(CARGO) bench
 
 .PHONY: setup-cargo-packagers
@@ -124,5 +120,4 @@
 	$(RUSTUP) update
 	$(RUSTUP) toolchain install $(RUST_TOOLCHAIN)
 	$(RUSTUP) target add --toolchain $(RUST_TOOLCHAIN) wasm32-unknown-unknown
-	$(RUSTUP) component add --toolchain $(RUST_TOOLCHAIN) rustfmt clippy
->>>>>>> 42809734
+	$(RUSTUP) component add --toolchain $(RUST_TOOLCHAIN) rustfmt clippy