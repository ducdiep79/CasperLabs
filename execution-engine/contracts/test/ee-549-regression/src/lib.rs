#![no_std]
#![feature(cell_update)]

extern crate contract_ffi;
use contract_ffi::contract_api;

const SET_REFUND_PURSE: &str = "set_refund_purse";

fn malicious_revenue_stealing_contract() {
    let purse = contract_api::create_purse();
    let pos_pointer = contract_api::get_pos();

<<<<<<< HEAD
    contract_api::call_contract::<_, ()>(pos, &(SET_REFUND_PURSE, purse));
=======
    contract_api::call_contract::<_, ()>(
        pos_pointer,
        &(SET_REFUND_PURSE, purse),
        &vec![purse.value().into()],
    );
>>>>>>> b6b9c733
}

#[no_mangle]
pub extern "C" fn call() {
    malicious_revenue_stealing_contract()
}<|MERGE_RESOLUTION|>--- conflicted
+++ resolved
@@ -10,15 +10,7 @@
     let purse = contract_api::create_purse();
     let pos_pointer = contract_api::get_pos();
 
-<<<<<<< HEAD
     contract_api::call_contract::<_, ()>(pos, &(SET_REFUND_PURSE, purse));
-=======
-    contract_api::call_contract::<_, ()>(
-        pos_pointer,
-        &(SET_REFUND_PURSE, purse),
-        &vec![purse.value().into()],
-    );
->>>>>>> b6b9c733
 }
 
 #[no_mangle]
