#![no_std]
#![feature(cell_update)]

extern crate alloc;
extern crate contract_ffi;

use alloc::collections::btree_map::BTreeMap;
use alloc::string::String;

use contract_ffi::contract_api;
use contract_ffi::contract_api::pointers::ContractPointer;
use contract_ffi::contract_api::{add_uref, get_arg, new_turef};
use contract_ffi::key::Key;
use contract_ffi::uref::URef;
use contract_ffi::value::U512;

#[no_mangle]
pub extern "C" fn do_nothing() {
    // Doesn't advance RNG of the runtime
    contract_api::ret(String::from("Hello, world!"))
}

#[no_mangle]
pub extern "C" fn do_something() {
    // Advances RNG of the runtime
    let test_string = String::from("Hello, world!");

<<<<<<< HEAD
    let test_uref: URef = contract_api::new_uref(test_string).into();
    contract_api::ret(test_uref)
=======
    let test_uref = contract_api::new_turef(test_string).into();
    contract_api::ret(&test_uref, &vec![test_uref])
>>>>>>> 02c94865
}

#[no_mangle]
pub extern "C" fn call() {
    let flag: String = get_arg(0);
    let do_nothing: ContractPointer = contract_api::store_function("do_nothing", BTreeMap::new());
    let do_something: ContractPointer =
        contract_api::store_function("do_something", BTreeMap::new());
    if flag == "pass1" {
        // Two calls should forward the internal RNG. This pass is a baseline.
        let uref1: URef = new_turef(U512::from(0)).into();
        let uref2: URef = new_turef(U512::from(1)).into();
        add_uref("uref1", &Key::URef(uref1));
        add_uref("uref2", &Key::URef(uref2));
    } else if flag == "pass2" {
        let uref1: URef = new_turef(U512::from(0)).into();
        add_uref("uref1", &Key::URef(uref1));
        // do_nothing doesn't do anything. It SHOULD not forward the internal RNG.
        let result: String = contract_api::call_contract(do_nothing.clone(), &());
        assert_eq!(result, "Hello, world!");
        let uref2: URef = new_turef(U512::from(1)).into();
        add_uref("uref2", &Key::URef(uref2));
    } else if flag == "pass3" {
        let uref1: URef = new_turef(U512::from(0)).into();
        add_uref("uref1", &Key::URef(uref1));
        // do_something returns a new uref, and it should forward the internal RNG.
        let uref2: URef = contract_api::call_contract(do_something.clone(), &());
        add_uref("uref2", &Key::URef(uref2));
    }
}<|MERGE_RESOLUTION|>--- conflicted
+++ resolved
@@ -25,13 +25,8 @@
     // Advances RNG of the runtime
     let test_string = String::from("Hello, world!");
 
-<<<<<<< HEAD
-    let test_uref: URef = contract_api::new_uref(test_string).into();
-    contract_api::ret(test_uref)
-=======
-    let test_uref = contract_api::new_turef(test_string).into();
-    contract_api::ret(&test_uref, &vec![test_uref])
->>>>>>> 02c94865
+    let test_turef: URef = contract_api::new_turef(test_string).into();
+    contract_api::ret(test_turef)
 }
 
 #[no_mangle]
