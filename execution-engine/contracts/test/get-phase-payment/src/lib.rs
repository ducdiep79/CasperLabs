#![no_std]

#[macro_use]
extern crate alloc;
extern crate contract_ffi;
<<<<<<< HEAD
use contract_ffi::contract_api::{self, Error, PurseTransferResult};
=======

use contract_ffi::contract_api::{self, PurseTransferResult};
>>>>>>> 2597c470
use contract_ffi::execution::Phase;
use contract_ffi::value::account::PurseId;
use contract_ffi::value::U512;

const GET_PAYMENT_PURSE: &str = "get_payment_purse";

<<<<<<< HEAD
fn standard_payment(amount: U512) {
    let main_purse = contract_api::main_purse();

    let pos_pointer = contract_api::get_pos();
=======
#[repr(u32)]
enum Error {
    GetPosURef = 1,
    TransferFromSourceToPayment = 2,
}

fn standard_payment(amount: U512) {
    let main_purse = contract_api::main_purse();

    let pos_pointer =
        contract_api::get_pos().unwrap_or_else(|| contract_api::revert(Error::GetPosURef as u32));
>>>>>>> 2597c470

    let payment_purse: PurseId =
        contract_api::call_contract(pos_pointer, &(GET_PAYMENT_PURSE,), &vec![]);

    if let PurseTransferResult::TransferError =
        contract_api::transfer_from_purse_to_purse(main_purse, payment_purse, amount)
    {
        contract_api::revert(Error::Transfer.into());
    }
}

#[no_mangle]
pub extern "C" fn call() {
    let known_phase: Phase = contract_api::get_arg(0);
    let get_phase = contract_api::get_phase();
    assert_eq!(
        get_phase, known_phase,
        "get_phase did not return known_phase"
    );

    standard_payment(U512::from(10_000_000));
}<|MERGE_RESOLUTION|>--- conflicted
+++ resolved
@@ -3,36 +3,18 @@
 #[macro_use]
 extern crate alloc;
 extern crate contract_ffi;
-<<<<<<< HEAD
+
 use contract_ffi::contract_api::{self, Error, PurseTransferResult};
-=======
-
-use contract_ffi::contract_api::{self, PurseTransferResult};
->>>>>>> 2597c470
 use contract_ffi::execution::Phase;
 use contract_ffi::value::account::PurseId;
 use contract_ffi::value::U512;
 
 const GET_PAYMENT_PURSE: &str = "get_payment_purse";
 
-<<<<<<< HEAD
 fn standard_payment(amount: U512) {
     let main_purse = contract_api::main_purse();
 
     let pos_pointer = contract_api::get_pos();
-=======
-#[repr(u32)]
-enum Error {
-    GetPosURef = 1,
-    TransferFromSourceToPayment = 2,
-}
-
-fn standard_payment(amount: U512) {
-    let main_purse = contract_api::main_purse();
-
-    let pos_pointer =
-        contract_api::get_pos().unwrap_or_else(|| contract_api::revert(Error::GetPosURef as u32));
->>>>>>> 2597c470
 
     let payment_purse: PurseId =
         contract_api::call_contract(pos_pointer, &(GET_PAYMENT_PURSE,), &vec![]);
