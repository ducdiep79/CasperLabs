--- conflicted
+++ resolved
@@ -8,7 +8,6 @@
 use contract_ffi::value::account::PurseId;
 use contract_ffi::value::U512;
 
-<<<<<<< HEAD
 enum Error {
     GetPosOuterURef = 1000,
     GetPosInnerURef = 1001,
@@ -23,10 +22,6 @@
     } else {
         contract_api::revert(Error::GetPosOuterURef as u32)
     }
-=======
-fn purse_to_key(p: PurseId) -> Key {
-    Key::URef(p.value())
->>>>>>> b6b9c733
 }
 
 const POS_BOND: &str = "bond";
