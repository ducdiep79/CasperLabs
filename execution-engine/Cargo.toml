[workspace]

members = [
    "contract-ffi",
    "contracts/client/bonding",
    "contracts/client/standard-payment",
    "contracts/client/revert",
    "contracts/client/transfer-to-account",
    "contracts/client/unbonding",
    "contracts/system/mint-token",
    "contracts/system/pos",
    "contracts/system/test-mint-token",
    "contracts/test/add-update-associated-key",
    "contracts/test/authorized-keys",
    "contracts/test/check-system-contract-urefs-access-rights",
    "contracts/test/create-purse-01",
    "contracts/test/deserialize-error",
    "contracts/test/do-nothing",
    "contracts/test/ee-221-regression",
    "contracts/test/ee-401-regression",
    "contracts/test/ee-401-regression-call",
    "contracts/test/ee-441-rng-state",
    "contracts/test/ee-539-regression",
    "contracts/test/ee-536-regression",
    "contracts/test/ee-532-regression",
<<<<<<< HEAD
    "contracts/test/ee-460-regression",
=======
    "contracts/test/ee-549-regression",
>>>>>>> 59792a3e
    "contracts/test/ee-572-regression-create",
    "contracts/test/ee-572-regression-escalate",
    "contracts/test/endless-loop",
    "contracts/test/get-blocktime",
    "contracts/test/get-caller",
    "contracts/test/get-caller-subcall",
    "contracts/test/get-phase",
    "contracts/test/get-phase-payment",
    "contracts/test/known-urefs",
    "contracts/test/local-state",
    "contracts/test/main-purse",
    "contracts/test/pos-get-payment-purse",
    "contracts/test/pos-finalize-payment",
    "contracts/test/pos-refund-purse",
    "contracts/test/remove-associated-key",
    "contracts/test/transfer-purse-to-account",
    "contracts/test/transfer-purse-to-purse",
    "contracts/test/transfer-to-account-01",
    "contracts/test/transfer-to-account-02",
    "contracts/test/key-management-thresholds",
    "engine-core",
    "engine-grpc-server",
    "engine-metrics-scraper",
    "engine-shared",
    "engine-storage",
    "engine-wasm-prep",
]<|MERGE_RESOLUTION|>--- conflicted
+++ resolved
@@ -23,11 +23,8 @@
     "contracts/test/ee-539-regression",
     "contracts/test/ee-536-regression",
     "contracts/test/ee-532-regression",
-<<<<<<< HEAD
     "contracts/test/ee-460-regression",
-=======
     "contracts/test/ee-549-regression",
->>>>>>> 59792a3e
     "contracts/test/ee-572-regression-create",
     "contracts/test/ee-572-regression-escalate",
     "contracts/test/endless-loop",
