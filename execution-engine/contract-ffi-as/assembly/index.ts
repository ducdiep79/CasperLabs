--- conflicted
+++ resolved
@@ -100,30 +100,16 @@
 export function callContractExt(key: Key, args: CLValue[], extraUrefs: Key[]): Uint8Array | null {
   let keyBytes = key.toBytes();
   let argBytes = serializeArguments(args);
-<<<<<<< HEAD
-=======
-  let extraURefsBytes = serializeKeys(extraUrefs);
->>>>>>> 2b76ee9d
 
   let resultSize = new Uint32Array(1);
   resultSize.fill(0);
 
   let ret = externals.call_contract(
-<<<<<<< HEAD
-    <usize>keyBytes.dataStart,
-    keyBytes.length,
-    argBytes.dataStart,
-    argBytes.length,
-    resultSize.dataStart,
-=======
       <usize>keyBytes.dataStart,
       keyBytes.length,
       argBytes.dataStart,
       argBytes.length,
-      extraURefsBytes.dataStart,
-      extraURefsBytes.length,
       resultSize.dataStart,
->>>>>>> 2b76ee9d
   );
   if (ret > 0) {
     return null;
