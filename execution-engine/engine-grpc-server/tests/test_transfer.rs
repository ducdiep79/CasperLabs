extern crate casperlabs_engine_grpc_server;
extern crate contract_ffi;
extern crate engine_core;
extern crate engine_shared;
extern crate engine_storage;
extern crate grpc;

use std::collections::HashMap;

use grpc::RequestOptions;

use casperlabs_engine_grpc_server::engine_server::ipc_grpc::ExecutionEngineService;
use contract_ffi::base16;
use contract_ffi::bytesrepr::ToBytes;
use contract_ffi::key::Key;
use contract_ffi::uref::URef;
use contract_ffi::value::account::{PublicKey, PurseId};
use contract_ffi::value::{Value, U512};
use engine_core::engine_state::EngineState;
use engine_shared::transform::Transform;
use engine_storage::global_state::in_memory::InMemoryGlobalState;
use test_support::DEFAULT_BLOCK_TIME;

#[allow(unused)]
mod test_support;

use test_support::WasmTestBuilder;

const INITIAL_GENESIS_AMOUNT: u64 = 100_000_000_000;

const TRANSFER_1_AMOUNT: u32 = 1000;
const TRANSFER_2_AMOUNT: u32 = 750;

const GENESIS_ADDR: [u8; 32] = [6u8; 32];
const ACCOUNT_1_ADDR: [u8; 32] = [1u8; 32];
const ACCOUNT_2_ADDR: [u8; 32] = [2u8; 32];

struct TestContext {
    mint_contract_uref: URef,
    locals: HashMap<PurseId, Key>,
}

impl TestContext {
    fn new(mint_contract_uref: URef) -> Self {
        TestContext {
            mint_contract_uref,
            locals: Default::default(),
        }
    }

    /// This method stores an association between a given purse_id and the
    /// the underlying balance uref associated with that purse id.  The balance uref
    /// is extracted from a given set of write transformations, using the local key
    /// generated by the mint contract's uref and the purse id.
    fn track(&mut self, transforms: &HashMap<Key, Transform>, purse_id: PurseId) {
        let local = {
            let purse_id_bytes = purse_id
                .value()
                .addr()
                .to_bytes()
                .expect("should serialize");
            Key::local(self.mint_contract_uref.addr(), &purse_id_bytes)
        };
        if let Some(Transform::Write(Value::Key(key @ Key::URef(_)))) = transforms.get(&local) {
            self.locals.insert(purse_id, key.normalize());
        }
    }

    fn lookup(&self, transforms: &HashMap<Key, Transform>, purse_id: PurseId) -> Option<Transform> {
        self.locals
            .get(&purse_id)
            .and_then(|local: &Key| transforms.get(local))
            .map(ToOwned::to_owned)
    }
}

#[ignore]
#[test]
fn should_transfer_to_account() {
    let initial_genesis_amount: U512 = U512::from(INITIAL_GENESIS_AMOUNT);
    let transfer_amount: U512 = U512::from(TRANSFER_1_AMOUNT);
    let genesis_account_key = Key::Account(GENESIS_ADDR);
    let account_key = Key::Account(ACCOUNT_1_ADDR);

    let global_state = InMemoryGlobalState::empty().unwrap();
    let engine_state = EngineState::new(global_state, Default::default());

    // Run genesis

    let (genesis_request, contracts) =
        test_support::create_genesis_request(GENESIS_ADDR, HashMap::new());

    let genesis_response = engine_state
        .run_genesis(RequestOptions::new(), genesis_request)
        .wait_drop_metadata()
        .unwrap();

    let genesis_hash = genesis_response.get_success().get_poststate_hash();

    let genesis_transforms = test_support::get_genesis_transforms(&genesis_response);

    let mint_contract_uref = test_support::get_mint_contract_uref(&genesis_transforms, &contracts)
        .expect("should get uref");

    let mut test_context = TestContext::new(mint_contract_uref);

    let genesis_account = test_support::get_account(&genesis_transforms, &genesis_account_key)
        .expect("should get account");

    let genesis_account_purse_id = genesis_account.purse_id();

    test_context.track(&genesis_transforms, genesis_account_purse_id);

    // Check genesis account balance

    let genesis_balance_transform = test_context
        .lookup(&genesis_transforms, genesis_account_purse_id)
        .expect("should lookup");

    assert_eq!(
        genesis_balance_transform,
        Transform::Write(Value::UInt512(initial_genesis_amount))
    );

    // Exec transfer contract

    let exec_request = test_support::create_exec_request(
        GENESIS_ADDR,
        "transfer_to_account_01.wasm",
        genesis_hash,
        DEFAULT_BLOCK_TIME,
<<<<<<< HEAD
        ACCOUNT_1_ADDR,
        [1u8; 32],
=======
        1,
        (ACCOUNT_1_ADDR,),
>>>>>>> 98be8469
        vec![PublicKey::new(GENESIS_ADDR)],
    );

    let exec_response = engine_state
        .exec(RequestOptions::new(), exec_request)
        .wait_drop_metadata()
        .unwrap();

    let exec_transforms = &test_support::get_exec_transforms(&exec_response)[0];

    let account =
        test_support::get_account(&exec_transforms, &account_key).expect("should get account");

    let account_purse_id = account.purse_id();

    test_context.track(&exec_transforms, account_purse_id);

    // Check genesis account balance

    let genesis_balance_transform = test_context
        .lookup(&exec_transforms, genesis_account_purse_id)
        .expect("should lookup");

    assert_eq!(
        genesis_balance_transform,
        Transform::Write(Value::UInt512(initial_genesis_amount - transfer_amount))
    );

    // Check account 1 balance

    let account_1_balance_transform = test_context
        .lookup(&exec_transforms, account_purse_id)
        .expect("should lookup");

    assert_eq!(
        account_1_balance_transform,
        Transform::Write(Value::UInt512(transfer_amount))
    );
}

#[ignore]
#[test]
fn should_transfer_from_account_to_account() {
    let initial_genesis_amount: U512 = U512::from(INITIAL_GENESIS_AMOUNT);
    let transfer_1_amount: U512 = U512::from(TRANSFER_1_AMOUNT);
    let transfer_2_amount: U512 = U512::from(TRANSFER_2_AMOUNT);
    let genesis_account_key = Key::Account(GENESIS_ADDR);
    let account_1_key = Key::Account(ACCOUNT_1_ADDR);
    let account_2_key = Key::Account(ACCOUNT_2_ADDR);

    let global_state = InMemoryGlobalState::empty().unwrap();
    let engine_state = EngineState::new(global_state, Default::default());

    // Run genesis

    let (genesis_request, contracts) =
        test_support::create_genesis_request(GENESIS_ADDR, HashMap::new());

    let genesis_response = engine_state
        .run_genesis(RequestOptions::new(), genesis_request)
        .wait_drop_metadata()
        .unwrap();

    let genesis_hash = genesis_response.get_success().get_poststate_hash();

    let genesis_transforms = test_support::get_genesis_transforms(&genesis_response);

    let mint_contract_uref = test_support::get_mint_contract_uref(&genesis_transforms, &contracts)
        .expect("should get uref");

    let mut test_context = TestContext::new(mint_contract_uref);

    let genesis_account = test_support::get_account(&genesis_transforms, &genesis_account_key)
        .expect("should get account");

    let genesis_account_purse_id = genesis_account.purse_id();

    test_context.track(&genesis_transforms, genesis_account_purse_id);

    // Exec transfer 1 contract

    let exec_request = test_support::create_exec_request(
        GENESIS_ADDR,
        "transfer_to_account_01.wasm",
        genesis_hash,
        DEFAULT_BLOCK_TIME,
<<<<<<< HEAD
        ACCOUNT_1_ADDR,
        [1u8; 32],
=======
        1,
        (ACCOUNT_1_ADDR,),
>>>>>>> 98be8469
        vec![PublicKey::new(GENESIS_ADDR)],
    );

    let exec_1_response = engine_state
        .exec(RequestOptions::new(), exec_request)
        .wait_drop_metadata()
        .unwrap();

    let exec_1_transforms = &test_support::get_exec_transforms(&exec_1_response)[0];

    let account_1 =
        test_support::get_account(&exec_1_transforms, &account_1_key).expect("should get account");

    let account_1_purse_id = account_1.purse_id();

    test_context.track(&exec_1_transforms, account_1_purse_id);

    // Check genesis account balance

    let genesis_balance_transform = test_context
        .lookup(&exec_1_transforms, genesis_account_purse_id)
        .expect("should lookup");

    assert_eq!(
        genesis_balance_transform,
        Transform::Write(Value::UInt512(initial_genesis_amount - transfer_1_amount))
    );

    // Check account 1 balance

    let account_1_balance_transform = test_context
        .lookup(&exec_1_transforms, account_1_purse_id)
        .expect("should lookup");

    assert_eq!(
        account_1_balance_transform,
        Transform::Write(Value::UInt512(transfer_1_amount))
    );

    // Commit transfer contract

    let commit_request = test_support::create_commit_request(genesis_hash, &exec_1_transforms);

    let commit_response = engine_state
        .commit(RequestOptions::new(), commit_request)
        .wait_drop_metadata()
        .unwrap();

    assert!(
        commit_response.has_success(),
        "Commit wasn't successful: {:?}",
        commit_response
    );

    let commit_hash = commit_response.get_success().get_poststate_hash();

    // Exec transfer 2 contract

    let exec_request = test_support::create_exec_request(
        ACCOUNT_1_ADDR,
        "transfer_to_account_02.wasm",
        commit_hash,
        DEFAULT_BLOCK_TIME,
        [2u8; 32],
        (),
        vec![PublicKey::new(ACCOUNT_1_ADDR)],
    );

    let exec_2_response = engine_state
        .exec(RequestOptions::new(), exec_request)
        .wait_drop_metadata()
        .unwrap();

    let exec_2_transforms = &test_support::get_exec_transforms(&exec_2_response)[0];

    let account_2 =
        test_support::get_account(&exec_2_transforms, &account_2_key).expect("should get account");

    let account_2_purse_id = account_2.purse_id();

    test_context.track(&exec_2_transforms, account_2_purse_id);

    // Check account 1 balance

    let account_1_balance_transform = test_context
        .lookup(&exec_2_transforms, account_1_purse_id)
        .expect("should lookup");

    assert_eq!(
        account_1_balance_transform,
        Transform::Write(Value::UInt512(transfer_1_amount - transfer_2_amount))
    );

    let account_2_balance_transform = test_context
        .lookup(&exec_2_transforms, account_2_purse_id)
        .expect("should lookup");

    assert_eq!(
        account_2_balance_transform,
        Transform::Write(Value::UInt512(transfer_2_amount))
    );
}

#[ignore]
#[test]
fn should_transfer_to_existing_account() {
    let initial_genesis_amount: U512 = U512::from(INITIAL_GENESIS_AMOUNT);
    let transfer_1_amount: U512 = U512::from(TRANSFER_1_AMOUNT);
    let transfer_2_amount: U512 = U512::from(TRANSFER_2_AMOUNT);
    let genesis_account_key = Key::Account(GENESIS_ADDR);
    let account_1_key = Key::Account(ACCOUNT_1_ADDR);
    let account_2_key = Key::Account(ACCOUNT_2_ADDR);

    let global_state = InMemoryGlobalState::empty().unwrap();
    let engine_state = EngineState::new(global_state, Default::default());

    // Run genesis

    let (genesis_request, contracts) =
        test_support::create_genesis_request(GENESIS_ADDR, HashMap::new());

    let genesis_response = engine_state
        .run_genesis(RequestOptions::new(), genesis_request)
        .wait_drop_metadata()
        .unwrap();

    let genesis_hash = genesis_response.get_success().get_poststate_hash();

    let genesis_transforms = test_support::get_genesis_transforms(&genesis_response);

    let mint_contract_uref = test_support::get_mint_contract_uref(&genesis_transforms, &contracts)
        .expect("should get uref");

    let mut test_context = TestContext::new(mint_contract_uref);

    let genesis_account = test_support::get_account(&genesis_transforms, &genesis_account_key)
        .expect("should get account");

    let genesis_account_purse_id = genesis_account.purse_id();

    test_context.track(&genesis_transforms, genesis_account_purse_id);

    // Check genesis account balance

    let genesis_balance_transform = test_context
        .lookup(&genesis_transforms, genesis_account_purse_id)
        .expect("should lookup");

    assert_eq!(
        genesis_balance_transform,
        Transform::Write(Value::UInt512(initial_genesis_amount))
    );

    // Exec transfer contract

    let exec_request = test_support::create_exec_request(
        GENESIS_ADDR,
        "transfer_to_account_01.wasm",
        genesis_hash,
        DEFAULT_BLOCK_TIME,
<<<<<<< HEAD
        [1u8; 32],
        ACCOUNT_1_ADDR,
=======
        1,
        (ACCOUNT_1_ADDR,),
>>>>>>> 98be8469
        vec![PublicKey::new(GENESIS_ADDR)],
    );

    let exec_response = engine_state
        .exec(RequestOptions::new(), exec_request)
        .wait_drop_metadata()
        .unwrap();

    let exec_1_transforms = &test_support::get_exec_transforms(&exec_response)[0];

    let account_1 =
        test_support::get_account(&exec_1_transforms, &account_1_key).expect("should get account");

    let account_1_purse_id = account_1.purse_id();

    test_context.track(&exec_1_transforms, account_1_purse_id);

    // Check genesis account balance

    let genesis_balance_transform = test_context
        .lookup(&exec_1_transforms, genesis_account_purse_id)
        .expect("should lookup");

    assert_eq!(
        genesis_balance_transform,
        Transform::Write(Value::UInt512(initial_genesis_amount - transfer_1_amount))
    );

    // Check account 1 balance

    let account_1_balance_transform = test_context
        .lookup(&exec_1_transforms, account_1_purse_id)
        .expect("should lookup");

    assert_eq!(
        account_1_balance_transform,
        Transform::Write(Value::UInt512(transfer_1_amount))
    );

    // Commit transfer contract

    let commit_request = test_support::create_commit_request(genesis_hash, &exec_1_transforms);

    let commit_response = engine_state
        .commit(RequestOptions::new(), commit_request)
        .wait_drop_metadata()
        .unwrap();

    assert!(
        commit_response.has_success(),
        "Commit wasn't successful: {:?}",
        commit_response
    );

    let commit_hash = commit_response.get_success().get_poststate_hash();

    // Exec transfer contract

    let exec_request = test_support::create_exec_request(
        ACCOUNT_1_ADDR,
        "transfer_to_account_02.wasm",
        commit_hash,
        DEFAULT_BLOCK_TIME,
        [2u8; 32],
        (),
        vec![PublicKey::new(ACCOUNT_1_ADDR)],
    );

    let exec_response = engine_state
        .exec(RequestOptions::new(), exec_request)
        .wait_drop_metadata()
        .unwrap();

    let exec_2_transforms = &test_support::get_exec_transforms(&exec_response)[0];

    let account_2 =
        test_support::get_account(&exec_2_transforms, &account_2_key).expect("should get account");

    let account_2_purse_id = account_2.purse_id();

    test_context.track(&exec_2_transforms, account_2_purse_id);

    // Check account 1 balance

    let account_1_balance_transform = test_context
        .lookup(&exec_2_transforms, account_1_purse_id)
        .expect("should lookup");

    assert_eq!(
        account_1_balance_transform,
        Transform::Write(Value::UInt512(transfer_1_amount - transfer_2_amount))
    );

    // Check account 2 balance

    let account_2_balance_transform = test_context
        .lookup(&exec_2_transforms, account_2_purse_id)
        .expect("should lookup");

    assert_eq!(
        account_2_balance_transform,
        Transform::Write(Value::UInt512(transfer_2_amount))
    );
}

#[ignore]
#[test]
fn should_fail_when_insufficient_funds() {
    let global_state = InMemoryGlobalState::empty().unwrap();
    let engine_state = EngineState::new(global_state, Default::default());

    // Run genesis

    let (genesis_request, _) = test_support::create_genesis_request(GENESIS_ADDR, HashMap::new());

    let genesis_response = engine_state
        .run_genesis(RequestOptions::new(), genesis_request)
        .wait_drop_metadata()
        .unwrap();

    let genesis_hash = genesis_response.get_success().get_poststate_hash();

    // Exec transfer contract

    let exec_request = test_support::create_exec_request(
        GENESIS_ADDR,
        "transfer_to_account_01.wasm",
        genesis_hash,
        DEFAULT_BLOCK_TIME,
<<<<<<< HEAD
        [1u8; 32],
        ACCOUNT_1_ADDR,
=======
        1,
        (ACCOUNT_1_ADDR,),
>>>>>>> 98be8469
        vec![PublicKey::new(GENESIS_ADDR)],
    );

    let exec_response = engine_state
        .exec(RequestOptions::new(), exec_request)
        .wait_drop_metadata()
        .unwrap();

    let exec_1_transforms = &test_support::get_exec_transforms(&exec_response)[0];

    // Commit transfer contract

    let commit_request = test_support::create_commit_request(genesis_hash, &exec_1_transforms);

    let commit_response = engine_state
        .commit(RequestOptions::new(), commit_request)
        .wait_drop_metadata()
        .unwrap();

    assert!(
        commit_response.has_success(),
        "Commit wasn't successful: {:?}",
        commit_response
    );

    let commit_hash = commit_response.get_success().get_poststate_hash();

    // Exec transfer contract

    let exec_request = test_support::create_exec_request(
        ACCOUNT_1_ADDR,
        "transfer_to_account_02.wasm",
        commit_hash,
        DEFAULT_BLOCK_TIME,
        [2u8; 32],
        (),
        vec![PublicKey::new(ACCOUNT_1_ADDR)],
    );

    let exec_response = engine_state
        .exec(RequestOptions::new(), exec_request)
        .wait_drop_metadata()
        .unwrap();

    let exec_2_transforms = &test_support::get_exec_transforms(&exec_response)[0];

    // Commit transfer contract

    let commit_request = test_support::create_commit_request(commit_hash, &exec_2_transforms);

    let commit_response = engine_state
        .commit(RequestOptions::new(), commit_request)
        .wait_drop_metadata()
        .unwrap();

    let commit_hash = commit_response.get_success().get_poststate_hash();

    // Exec transfer contract

    let exec_request = test_support::create_exec_request(
        ACCOUNT_1_ADDR,
        "transfer_to_account_02.wasm",
        commit_hash,
        DEFAULT_BLOCK_TIME,
        [3u8; 32],
        (),
        vec![PublicKey::new(ACCOUNT_1_ADDR)],
    );

    let exec_response = engine_state
        .exec(RequestOptions::new(), exec_request)
        .wait_drop_metadata()
        .unwrap();

    assert_eq!(
        "Trap(Trap { kind: Unreachable })",
        exec_response
            .get_success()
            .get_deploy_results()
            .get(0)
            .unwrap()
            .get_execution_result()
            .get_error()
            .get_exec_error()
            .get_message()
    )
}

#[ignore]
#[test]
fn should_create_purse() {
    let account_key = Key::Account(ACCOUNT_1_ADDR);

<<<<<<< HEAD
    // This test runs a contract that's after every call extends the same key with more data
    let result = WasmTestBuilder::default()
        .run_genesis(GENESIS_ADDR, HashMap::new())
        .exec_with_args(
            GENESIS_ADDR,
            "transfer_to_account_01.wasm",
            DEFAULT_BLOCK_TIME,
            [1u8; 32],
            ACCOUNT_1_ADDR,
        )
        .expect_success()
        .commit()
        .finish();
=======
    let (genesis_request, contracts) =
        test_support::create_genesis_request(GENESIS_ADDR, HashMap::new());

    let genesis_response = engine_state
        .run_genesis(RequestOptions::new(), genesis_request)
        .wait_drop_metadata()
        .unwrap();

    let genesis_hash = genesis_response.get_success().get_poststate_hash();

    let genesis_transforms = test_support::get_genesis_transforms(&genesis_response);

    let mint_contract_uref = test_support::get_mint_contract_uref(&genesis_transforms, &contracts)
        .expect("should get uref");

    let mut test_context = TestContext::new(mint_contract_uref);

    let genesis_account = test_support::get_account(&genesis_transforms, &genesis_account_key)
        .expect("should get account");

    let genesis_account_purse_id = genesis_account.purse_id();

    test_context.track(&genesis_transforms, genesis_account_purse_id);

    // Exec transfer

    let exec_request = test_support::create_exec_request(
        GENESIS_ADDR,
        "transfer_to_account_01.wasm",
        genesis_hash,
        DEFAULT_BLOCK_TIME,
        1,
        (ACCOUNT_1_ADDR,),
        vec![PublicKey::new(GENESIS_ADDR)],
    );

    let exec_response = engine_state
        .exec(RequestOptions::new(), exec_request)
        .wait_drop_metadata()
        .unwrap();

    let exec_transforms = &test_support::get_exec_transforms(&exec_response)[0];

    let account =
        test_support::get_account(&exec_transforms, &account_key).expect("should get account");

    let account_purse_id = account.purse_id();

    test_context.track(&exec_transforms, account_purse_id);

    // Commit

    let commit_request = test_support::create_commit_request(genesis_hash, &exec_transforms);

    let commit_response = engine_state
        .commit(RequestOptions::new(), commit_request)
        .wait_drop_metadata()
        .unwrap();

    assert!(
        commit_response.has_success(),
        "Commit wasn't successful: {:?}",
        commit_response
    );

    let commit_hash = commit_response.get_success().get_poststate_hash();
>>>>>>> 98be8469

    // Create purse

    let result = WasmTestBuilder::from_result(result)
        .exec(
            ACCOUNT_1_ADDR,
            "create_purse_01.wasm",
            DEFAULT_BLOCK_TIME,
            [2u8; 32],
        )
        .expect_success()
        .commit()
        .finish();

    let mint_contract_uref = result.builder().get_mint_contract_uref();
    let mint_transform =
        &result.builder().get_transforms()[0][&mint_contract_uref.remove_access_rights().into()];
    // println!("mint transforms {:?}", mint_transforms);
    let add_keys = if let Transform::AddKeys(keys) = mint_transform {
        keys
    } else {
        panic!(
            "Mint transform is expected to be an AddKeys variant instead got {:?}",
            mint_transform
        );
    };
    // Exactly one new key which is the new purse created
    assert_eq!(add_keys.len(), 1);
    let (key, _value) = add_keys.iter().nth(0).unwrap();

    // Decode uref name
    assert!(
        key.starts_with("uref-"),
        format!(
            "expected uref to start with uref- but the map contains {:?}",
            add_keys
        )
    );
    let decoded_purse_id = base16::decode_lower(&key[5..69]).expect("should decode base16");
    assert_eq!(decoded_purse_id.len(), 32);

    let account_1 = result
        .builder()
        .get_account(account_key)
        .expect("should have account 1");
    assert!(account_1.urefs_lookup().contains_key("actual_purse_id"));
    let actual_purse_id = account_1.urefs_lookup()["actual_purse_id"];
    let actual_purse_id_uref = actual_purse_id.as_uref().expect("should be uref");

    // Purse created by mint matches purse stored by the contract
    assert_eq!(decoded_purse_id, actual_purse_id_uref.addr());

    // Newly created purse has 0 balance
    assert_eq!(
        result
            .builder()
            .get_purse_balance(PurseId::new(*actual_purse_id_uref)),
        U512::from(0)
    );
}

#[ignore]
#[test]
fn should_transfer_total_amount() {
    let mut builder = test_support::WasmTestBuilder::default();

    builder
        .run_genesis(GENESIS_ADDR, HashMap::new())
        .exec_with_args(
            GENESIS_ADDR,
            // Genesis transfers N motes to new account
            "transfer_to_account_01.wasm",
            DEFAULT_BLOCK_TIME,
<<<<<<< HEAD
            [1u8; 32],
            ACCOUNT_1_ADDR,
=======
            1,
            (ACCOUNT_1_ADDR,),
>>>>>>> 98be8469
        )
        .expect_success()
        .commit()
        .exec_with_args(
            ACCOUNT_1_ADDR,
            // New account transfers exactly N motes to new account (total amount)
            "transfer_to_account_01.wasm",
            DEFAULT_BLOCK_TIME,
<<<<<<< HEAD
            [2u8; 32],
            ACCOUNT_2_ADDR,
=======
            1,
            (ACCOUNT_2_ADDR,),
>>>>>>> 98be8469
        )
        .commit()
        .expect_success();
}<|MERGE_RESOLUTION|>--- conflicted
+++ resolved
@@ -129,13 +129,8 @@
         "transfer_to_account_01.wasm",
         genesis_hash,
         DEFAULT_BLOCK_TIME,
-<<<<<<< HEAD
-        ACCOUNT_1_ADDR,
         [1u8; 32],
-=======
-        1,
         (ACCOUNT_1_ADDR,),
->>>>>>> 98be8469
         vec![PublicKey::new(GENESIS_ADDR)],
     );
 
@@ -222,13 +217,8 @@
         "transfer_to_account_01.wasm",
         genesis_hash,
         DEFAULT_BLOCK_TIME,
-<<<<<<< HEAD
-        ACCOUNT_1_ADDR,
         [1u8; 32],
-=======
-        1,
         (ACCOUNT_1_ADDR,),
->>>>>>> 98be8469
         vec![PublicKey::new(GENESIS_ADDR)],
     );
 
@@ -389,13 +379,8 @@
         "transfer_to_account_01.wasm",
         genesis_hash,
         DEFAULT_BLOCK_TIME,
-<<<<<<< HEAD
         [1u8; 32],
-        ACCOUNT_1_ADDR,
-=======
-        1,
         (ACCOUNT_1_ADDR,),
->>>>>>> 98be8469
         vec![PublicKey::new(GENESIS_ADDR)],
     );
 
@@ -525,13 +510,8 @@
         "transfer_to_account_01.wasm",
         genesis_hash,
         DEFAULT_BLOCK_TIME,
-<<<<<<< HEAD
         [1u8; 32],
-        ACCOUNT_1_ADDR,
-=======
-        1,
         (ACCOUNT_1_ADDR,),
->>>>>>> 98be8469
         vec![PublicKey::new(GENESIS_ADDR)],
     );
 
@@ -625,31 +605,6 @@
 fn should_create_purse() {
     let account_key = Key::Account(ACCOUNT_1_ADDR);
 
-<<<<<<< HEAD
-    // This test runs a contract that's after every call extends the same key with more data
-    let result = WasmTestBuilder::default()
-        .run_genesis(GENESIS_ADDR, HashMap::new())
-        .exec_with_args(
-            GENESIS_ADDR,
-            "transfer_to_account_01.wasm",
-            DEFAULT_BLOCK_TIME,
-            [1u8; 32],
-            ACCOUNT_1_ADDR,
-        )
-        .expect_success()
-        .commit()
-        .finish();
-=======
-    let (genesis_request, contracts) =
-        test_support::create_genesis_request(GENESIS_ADDR, HashMap::new());
-
-    let genesis_response = engine_state
-        .run_genesis(RequestOptions::new(), genesis_request)
-        .wait_drop_metadata()
-        .unwrap();
-
-    let genesis_hash = genesis_response.get_success().get_poststate_hash();
-
     let genesis_transforms = test_support::get_genesis_transforms(&genesis_response);
 
     let mint_contract_uref = test_support::get_mint_contract_uref(&genesis_transforms, &contracts)
@@ -671,7 +626,7 @@
         "transfer_to_account_01.wasm",
         genesis_hash,
         DEFAULT_BLOCK_TIME,
-        1,
+        [1u8; 32],
         (ACCOUNT_1_ADDR,),
         vec![PublicKey::new(GENESIS_ADDR)],
     );
@@ -706,7 +661,6 @@
     );
 
     let commit_hash = commit_response.get_success().get_poststate_hash();
->>>>>>> 98be8469
 
     // Create purse
 
@@ -780,13 +734,8 @@
             // Genesis transfers N motes to new account
             "transfer_to_account_01.wasm",
             DEFAULT_BLOCK_TIME,
-<<<<<<< HEAD
             [1u8; 32],
-            ACCOUNT_1_ADDR,
-=======
-            1,
             (ACCOUNT_1_ADDR,),
->>>>>>> 98be8469
         )
         .expect_success()
         .commit()
@@ -795,13 +744,8 @@
             // New account transfers exactly N motes to new account (total amount)
             "transfer_to_account_01.wasm",
             DEFAULT_BLOCK_TIME,
-<<<<<<< HEAD
             [2u8; 32],
-            ACCOUNT_2_ADDR,
-=======
-            1,
             (ACCOUNT_2_ADDR,),
->>>>>>> 98be8469
         )
         .commit()
         .expect_success();
