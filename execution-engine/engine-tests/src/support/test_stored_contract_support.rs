use std::collections::HashMap;
use std::convert::TryInto;
use std::path::PathBuf;
use std::rc::Rc;

use grpc::RequestOptions;

use contract_ffi::bytesrepr::ToBytes;
use contract_ffi::contract_api::argsparser::ArgsParser;
use contract_ffi::key::Key;
use contract_ffi::uref::URef;
use contract_ffi::value::account::{Account, PublicKey, PurseId};
use contract_ffi::value::contract::Contract;
use contract_ffi::value::{Value, U512};
use engine_core::engine_state::utils::WasmiBytes;
use engine_core::engine_state::{EngineConfig, EngineState, SYSTEM_ACCOUNT_ADDR};
use engine_core::execution::{MINT_NAME, POS_NAME};
use engine_grpc_server::engine_server::ipc::{
    CommitRequest, DeployCode, DeployItem, DeployPayload, DeployResult,
    DeployResult_ExecutionResult, DeployResult_PreconditionFailure, ExecuteRequest,
    ExecuteResponse, GenesisRequest, GenesisResponse, QueryRequest, StoredContractHash,
    StoredContractName, StoredContractURef,
};
use engine_grpc_server::engine_server::ipc_grpc::ExecutionEngineService;
use engine_grpc_server::engine_server::mappings::{CommitTransforms, MappingError};
use engine_grpc_server::engine_server::state::{BigInt, ProtocolVersion};
use engine_grpc_server::engine_server::{ipc, transforms};
use engine_shared::newtypes::Blake2bHash;
use engine_shared::test_utils;
use engine_shared::transform::Transform;
use engine_storage::global_state::in_memory::InMemoryGlobalState;
use transforms::TransformEntry;

pub const DEFAULT_BLOCK_TIME: u64 = 0;
pub const MOCKED_ACCOUNT_ADDRESS: [u8; 32] = [48u8; 32];
pub const COMPILED_WASM_PATH: &str = "../target/wasm32-unknown-unknown/release";
pub const GENESIS_INITIAL_BALANCE: u64 = 100_000_000_000;

pub struct DeployBuilder {
    deploy: DeployItem,
}

impl DeployBuilder {
    pub fn new() -> Self {
        Default::default()
    }

    pub fn with_address(mut self, address: [u8; 32]) -> Self {
        self.deploy.set_address(address.to_vec());
        self
    }

<<<<<<< HEAD
    pub fn with_stored_payment_hash(
        mut self,
        hash: Vec<u8>,
        args: impl contract_ffi::contract_api::argsparser::ArgsParser,
    ) -> Self {
        let args = args.parse().expect("should serialize args");
=======
    pub fn with_stored_payment_hash(mut self, hash: Vec<u8>, args: impl ArgsParser) -> Self {
        let args = args
            .parse()
            .and_then(|args_bytes| ToBytes::to_bytes(&args_bytes))
            .expect("should serialize args");
>>>>>>> ef50aa73
        let mut item: StoredContractHash = StoredContractHash::new();
        item.set_args(args);
        item.set_hash(hash);
        let mut payment = DeployPayload::new();
        payment.set_stored_contract_hash(item);
        self.deploy.set_payment(payment);
        self
    }

<<<<<<< HEAD
    pub fn with_stored_payment_uref(
        mut self,
        uref: URef,
        args: impl contract_ffi::contract_api::argsparser::ArgsParser,
    ) -> Self {
        let args = args.parse().expect("should serialize args");
=======
    pub fn with_stored_payment_uref(mut self, uref: URef, args: impl ArgsParser) -> Self {
        let args = args
            .parse()
            .and_then(|args_bytes| ToBytes::to_bytes(&args_bytes))
            .expect("should serialize args");
>>>>>>> ef50aa73
        let mut item: StoredContractURef = StoredContractURef::new();
        item.set_args(args);
        item.set_uref(uref.addr().to_vec());
        let mut payment = DeployPayload::new();
        payment.set_stored_contract_uref(item);
        self.deploy.set_payment(payment);
        self
    }

<<<<<<< HEAD
    pub fn with_stored_payment_named_key(
        mut self,
        uref_name: &str,
        args: impl contract_ffi::contract_api::argsparser::ArgsParser,
    ) -> Self {
        let args = args.parse().expect("should serialize args");
=======
    pub fn with_stored_payment_named_key(mut self, uref_name: &str, args: impl ArgsParser) -> Self {
        let args = args
            .parse()
            .and_then(|args_bytes| ToBytes::to_bytes(&args_bytes))
            .expect("should serialize args");
>>>>>>> ef50aa73
        let mut item = StoredContractName::new();
        item.set_args(args);
        item.set_stored_contract_name(uref_name.to_owned()); // <-- named uref
        let mut payment = DeployPayload::new();
        payment.set_stored_contract_name(item);
        self.deploy.set_payment(payment);
        self
    }

    pub fn with_payment_code(mut self, file_name: &str, args: impl ArgsParser) -> Self {
        let wasm_bytes = read_wasm_file_bytes(file_name);
<<<<<<< HEAD
        let args = args.parse().expect("should serialize args");
=======
        let args = args
            .parse()
            .and_then(|args_bytes| ToBytes::to_bytes(&args_bytes))
            .expect("should serialize args");
>>>>>>> ef50aa73
        let mut deploy_code = DeployCode::new();
        deploy_code.set_args(args);
        deploy_code.set_code(wasm_bytes);
        let mut payment = DeployPayload::new();
        payment.set_deploy_code(deploy_code);
        self.deploy.set_payment(payment);
        self
    }

<<<<<<< HEAD
    pub fn with_stored_session_hash(
        mut self,
        hash: Vec<u8>,
        args: impl contract_ffi::contract_api::argsparser::ArgsParser,
    ) -> Self {
        let args = args.parse().expect("should serialize args");
=======
    pub fn with_stored_session_hash(mut self, hash: Vec<u8>, args: impl ArgsParser) -> Self {
        let args = args
            .parse()
            .and_then(|args_bytes| ToBytes::to_bytes(&args_bytes))
            .expect("should serialize args");
>>>>>>> ef50aa73
        let mut item: StoredContractHash = StoredContractHash::new();
        item.set_args(args);
        item.set_hash(hash);
        let mut session = DeployPayload::new();
        session.set_stored_contract_hash(item);
        self.deploy.set_session(session);
        self
    }

<<<<<<< HEAD
    pub fn with_stored_session_uref(
        mut self,
        uref: URef,
        args: impl contract_ffi::contract_api::argsparser::ArgsParser,
    ) -> Self {
        let args = args.parse().expect("should serialize args");
=======
    pub fn with_stored_session_uref(mut self, uref: URef, args: impl ArgsParser) -> Self {
        let args = args
            .parse()
            .and_then(|args_bytes| ToBytes::to_bytes(&args_bytes))
            .expect("should serialize args");
>>>>>>> ef50aa73
        let mut item: StoredContractURef = StoredContractURef::new();
        item.set_args(args);
        item.set_uref(uref.addr().to_vec());
        let mut payment = DeployPayload::new();
        payment.set_stored_contract_uref(item);
        self.deploy.set_session(payment);
        self
    }

<<<<<<< HEAD
    pub fn with_stored_session_named_key(
        mut self,
        uref_name: &str,
        args: impl contract_ffi::contract_api::argsparser::ArgsParser,
    ) -> Self {
        let args = args.parse().expect("should serialize args");
=======
    pub fn with_stored_session_named_key(mut self, uref_name: &str, args: impl ArgsParser) -> Self {
        let args = args
            .parse()
            .and_then(|args_bytes| ToBytes::to_bytes(&args_bytes))
            .expect("should serialize args");
>>>>>>> ef50aa73
        let mut item = StoredContractName::new();
        item.set_args(args);
        item.set_stored_contract_name(uref_name.to_owned()); // <-- named uref
        let mut session = DeployPayload::new();
        session.set_stored_contract_name(item);
        self.deploy.set_session(session);
        self
    }

    pub fn with_session_code(mut self, file_name: &str, args: impl ArgsParser) -> Self {
        let wasm_bytes = read_wasm_file_bytes(file_name);
<<<<<<< HEAD
        let args = args.parse().expect("should serialize args");
=======
        let args = args
            .parse()
            .and_then(|args_bytes| ToBytes::to_bytes(&args_bytes))
            .expect("should serialize args");
>>>>>>> ef50aa73
        let mut deploy_code = DeployCode::new();
        deploy_code.set_code(wasm_bytes);
        deploy_code.set_args(args);
        let mut session = DeployPayload::new();
        session.set_deploy_code(deploy_code);
        self.deploy.set_session(session);
        self
    }

    pub fn with_deploy_hash(mut self, deploy_hash: [u8; 32]) -> Self {
        self.deploy.set_deploy_hash(deploy_hash.to_vec());
        self
    }

    pub fn with_authorization_keys(mut self, authorization_keys: &[PublicKey]) -> Self {
        let authorization_keys = authorization_keys
            .iter()
            .map(|public_key| public_key.value().to_vec())
            .collect();
        self.deploy.set_authorization_keys(authorization_keys);
        self
    }

    pub fn build(self) -> DeployItem {
        self.deploy
    }
}

impl Default for DeployBuilder {
    fn default() -> Self {
        let mut deploy = DeployItem::new();
        deploy.set_motes_transferred_in_payment(1_000_000_000);
        deploy.set_gas_price(1);
        DeployBuilder { deploy }
    }
}

pub struct ExecRequestBuilder {
    deploys: Vec<DeployItem>,
    exec_request: ExecuteRequest,
}

impl ExecRequestBuilder {
    pub fn new() -> Self {
        Default::default()
    }

    pub fn push_deploy(mut self, deploy: DeployItem) -> Self {
        self.deploys.push(deploy);
        self
    }

    pub fn with_pre_state_hash(mut self, pre_state_hash: &[u8]) -> Self {
        self.exec_request
            .set_parent_state_hash(pre_state_hash.to_vec());
        self
    }

    pub fn with_block_time(mut self, block_time: u64) -> Self {
        self.exec_request.set_block_time(block_time);
        self
    }

    pub fn with_protocol_version(mut self, version: u64) -> Self {
        let mut protocol_version = ProtocolVersion::new();
        protocol_version.set_value(version);
        self.exec_request.set_protocol_version(protocol_version);
        self
    }

    pub fn build(mut self) -> ExecuteRequest {
        let mut deploys: protobuf::RepeatedField<DeployItem> =
            <protobuf::RepeatedField<DeployItem>>::new();
        for deploy in self.deploys {
            deploys.push(deploy);
        }
        self.exec_request.set_deploys(deploys);
        self.exec_request
    }
}

impl Default for ExecRequestBuilder {
    fn default() -> Self {
        let deploys = vec![];
        let mut exec_request = ExecuteRequest::new();
        exec_request.set_block_time(DEFAULT_BLOCK_TIME);
        let mut protocol_version = ProtocolVersion::new();
        protocol_version.set_value(1);
        exec_request.set_protocol_version(protocol_version);
        ExecRequestBuilder {
            deploys,
            exec_request,
        }
    }
}

pub fn get_protocol_version() -> ProtocolVersion {
    let mut protocol_version: ProtocolVersion = ProtocolVersion::new();
    protocol_version.set_value(1);
    protocol_version
}

pub fn get_mock_deploy() -> DeployItem {
    let mut deploy = DeployItem::new();
    deploy.set_address(MOCKED_ACCOUNT_ADDRESS.to_vec());
    deploy.set_motes_transferred_in_payment(1000);
    deploy.set_gas_price(1);
    deploy.set_deploy_hash(vec![1; 32]);
    let mut deploy_code = DeployCode::new();
    deploy_code.set_code(test_utils::create_empty_wasm_module_bytes());
    let mut deploy_payload = DeployPayload::new();
    deploy_payload.set_deploy_code(deploy_code);
    deploy.set_session(deploy_payload);
    deploy
}

fn get_compiled_wasm_path(contract_file: PathBuf) -> PathBuf {
    let mut path = std::env::current_dir().expect("should get working directory");
    path.push(PathBuf::from(COMPILED_WASM_PATH));
    path.push(contract_file);
    path
}

/// Reads a given compiled contract file from [`COMPILED_WASM_PATH`].
pub fn read_wasm_file_bytes(contract_file: &str) -> Vec<u8> {
    let contract_file = PathBuf::from(contract_file);
    let path = get_compiled_wasm_path(contract_file);
    std::fs::read(path.clone())
        .unwrap_or_else(|_| panic!("should read bytes from disk: {:?}", path))
}

#[derive(Debug, Copy, Clone, Hash, PartialEq, Eq)]
pub enum SystemContractType {
    Mint,
    ProofOfStake,
}

#[allow(clippy::implicit_hasher)]
pub fn create_genesis_request(
    address: [u8; 32],
    genesis_validators: HashMap<PublicKey, U512>,
) -> GenesisRequest {
    let genesis_account_addr = address.to_vec();

    let initial_motes = {
        let mut ret = BigInt::new();
        ret.set_bit_width(512);
        ret.set_value(format!("{}", GENESIS_INITIAL_BALANCE));
        ret
    };

    let mint_code = {
        let mut ret = DeployCode::new();
        let contract_file = "mint_token.wasm";
        let wasm_bytes = read_wasm_file_bytes(contract_file);
        ret.set_code(wasm_bytes);
        ret
    };

    let proof_of_stake_code = {
        let mut ret = DeployCode::new();
        let contract_file = "pos.wasm";
        let wasm_bytes = read_wasm_file_bytes(contract_file);
        ret.set_code(wasm_bytes);
        ret
    };

    let grpc_genesis_validators: Vec<ipc::Bond> = genesis_validators
        .iter()
        .map(|(pk, bond)| {
            let mut grpc_bond = ipc::Bond::new();
            grpc_bond.set_validator_public_key(pk.value().to_vec());
            grpc_bond.set_stake((*bond).into());
            grpc_bond
        })
        .collect();

    let protocol_version = {
        let mut ret = ProtocolVersion::new();
        ret.set_value(1);
        ret
    };

    let mut ret = GenesisRequest::new();
    ret.set_address(genesis_account_addr.to_vec());
    ret.set_initial_motes(initial_motes);
    ret.set_mint_code(mint_code);
    ret.set_proof_of_stake_code(proof_of_stake_code);
    ret.set_protocol_version(protocol_version);
    ret.set_genesis_validators(grpc_genesis_validators.into());
    ret
}

pub fn create_query_request(post_state: Vec<u8>, base_key: Key, path: Vec<String>) -> QueryRequest {
    let mut query_request = QueryRequest::new();

    query_request.set_state_hash(post_state);
    query_request.set_base_key(base_key.into());
    query_request.set_path(path.into());

    query_request
}

pub fn create_exec_request(
    address: [u8; 32],
    session_contract_file_name: &str,
    pre_state_hash: &[u8],
    block_time: u64,
    deploy_hash: [u8; 32],
    arguments: impl ArgsParser,
    authorized_keys: Vec<PublicKey>,
) -> ExecuteRequest {
    let deploy = DeployBuilder::new()
        .with_session_code(session_contract_file_name, arguments)
        .with_deploy_hash(deploy_hash)
        .with_address(address)
        .with_authorization_keys(&authorized_keys)
        .build();

    ExecRequestBuilder::new()
        .with_pre_state_hash(pre_state_hash)
        .with_protocol_version(1)
        .with_block_time(block_time)
        .push_deploy(deploy)
        .build()
}

#[allow(clippy::implicit_hasher)]
pub fn create_commit_request(
    prestate_hash: &[u8],
    effects: &HashMap<Key, Transform>,
) -> CommitRequest {
    let effects: Vec<TransformEntry> = effects
        .iter()
        .map(|(k, t)| (k.to_owned(), t.to_owned()).into())
        .collect();

    let mut commit_request = CommitRequest::new();
    commit_request.set_prestate_hash(prestate_hash.to_vec());
    commit_request.set_effects(effects.into());
    commit_request
}

#[allow(clippy::implicit_hasher)]
pub fn get_genesis_transforms(genesis_response: &GenesisResponse) -> HashMap<Key, Transform> {
    let commit_transforms: CommitTransforms = genesis_response
        .get_success()
        .get_effect()
        .get_transform_map()
        .try_into()
        .expect("should convert");
    commit_transforms.value()
}

pub fn get_exec_transforms(exec_response: &ExecuteResponse) -> Vec<HashMap<Key, Transform>> {
    let deploy_results: &[DeployResult] = exec_response.get_success().get_deploy_results();

    deploy_results
        .iter()
        .map(|deploy_result| {
            let commit_transforms: CommitTransforms = deploy_result
                .get_execution_result()
                .get_effects()
                .get_transform_map()
                .try_into()
                .expect("should convert");
            commit_transforms.value()
        })
        .collect()
}

#[allow(clippy::implicit_hasher)]
pub fn get_contract_uref(transforms: &HashMap<Key, Transform>, contract: Vec<u8>) -> Option<URef> {
    transforms
        .iter()
        .find(|(_, v)| match v {
            Transform::Write(Value::Contract(mint_contract))
                if mint_contract.bytes() == contract.as_slice() =>
            {
                true
            }
            _ => false,
        })
        .and_then(|(k, _)| {
            if let Key::URef(uref) = k {
                Some(*uref)
            } else {
                None
            }
        })
}

#[allow(clippy::implicit_hasher)]
pub fn get_mint_contract_uref(
    transforms: &HashMap<Key, Transform>,
    contracts: &HashMap<SystemContractType, WasmiBytes>,
) -> Option<URef> {
    let mint_contract_bytes: Vec<u8> = contracts
        .get(&SystemContractType::Mint)
        .map(ToOwned::to_owned)
        .map(Into::into)
        .expect("Should get mint bytes.");

    get_contract_uref(&transforms, mint_contract_bytes)
}

#[allow(clippy::implicit_hasher)]
pub fn get_pos_contract_uref(
    transforms: &HashMap<Key, Transform>,
    contracts: &HashMap<SystemContractType, WasmiBytes>,
) -> Option<URef> {
    let mint_contract_bytes: Vec<u8> = contracts
        .get(&SystemContractType::ProofOfStake)
        .map(ToOwned::to_owned)
        .map(Into::into)
        .expect("Should get PoS bytes.");

    get_contract_uref(&transforms, mint_contract_bytes)
}

#[allow(clippy::implicit_hasher)]
pub fn get_account(transforms: &HashMap<Key, Transform>, account: &Key) -> Option<Account> {
    transforms.get(account).and_then(|transform| {
        if let Transform::Write(Value::Account(account)) = transform {
            Some(account.to_owned())
        } else {
            None
        }
    })
}

pub fn get_success_result(response: &ExecuteResponse) -> DeployResult_ExecutionResult {
    let result = response.get_success();

    result
        .get_deploy_results()
        .first()
        .expect("should have a deploy result")
        .get_execution_result()
        .to_owned()
}

pub fn get_precondition_failure(response: &ExecuteResponse) -> DeployResult_PreconditionFailure {
    let result = response.get_success();

    result
        .get_deploy_results()
        .first()
        .expect("should have a deploy result")
        .get_precondition_failure()
        .to_owned()
}

pub fn get_error_message(execution_result: DeployResult_ExecutionResult) -> String {
    let error = execution_result.get_error();

    if error.has_gas_error() {
        "Gas limit".to_string()
    } else {
        error.get_exec_error().get_message().to_string()
    }
}

/// Builder for simple WASM test
#[derive(Clone)]
pub struct WasmTestBuilder {
    /// Engine state is wrapped in Rc<> to workaround missing `impl Clone for
    /// EngineState`
    engine_state: Rc<EngineState<InMemoryGlobalState>>,
    exec_responses: Vec<ExecuteResponse>,
    genesis_hash: Option<Vec<u8>>,
    post_state_hash: Option<Vec<u8>>,
    /// Cached transform maps after subsequent successful runs
    /// i.e. transforms[0] is for first run() call etc.
    transforms: Vec<HashMap<Key, Transform>>,
    bonded_validators: Vec<HashMap<PublicKey, U512>>,
    /// Cached genesis transforms
    genesis_account: Option<Account>,
    /// Genesis transforms
    genesis_transforms: Option<HashMap<Key, Transform>>,
    /// Mint contract uref
    mint_contract_uref: Option<URef>,
}

impl Default for WasmTestBuilder {
    fn default() -> WasmTestBuilder {
        let global_state = InMemoryGlobalState::empty().expect("should create global state");
        let engine_state = EngineState::new(global_state, Default::default());
        WasmTestBuilder {
            engine_state: Rc::new(engine_state),
            exec_responses: Vec::new(),
            genesis_hash: None,
            post_state_hash: None,
            transforms: Vec::new(),
            bonded_validators: Vec::new(),
            genesis_account: None,
            mint_contract_uref: None,
            genesis_transforms: None,
        }
    }
}

/// A wrapper type to disambiguate builder from an actual result
#[derive(Clone)]
pub struct WasmTestResult(WasmTestBuilder);

impl WasmTestResult {
    /// Access the builder
    pub fn builder(&self) -> &WasmTestBuilder {
        &self.0
    }
}

impl WasmTestBuilder {
    /// Carries on attributes from TestResult for further executions
    pub fn from_result(result: WasmTestResult) -> WasmTestBuilder {
        WasmTestBuilder {
            engine_state: result.0.engine_state,
            exec_responses: Vec::new(),
            genesis_hash: result.0.genesis_hash,
            post_state_hash: result.0.post_state_hash,
            transforms: Vec::new(),
            bonded_validators: result.0.bonded_validators,
            genesis_account: result.0.genesis_account,
            mint_contract_uref: result.0.mint_contract_uref,
            genesis_transforms: result.0.genesis_transforms,
        }
    }

    pub fn new(engine_config: EngineConfig) -> WasmTestBuilder {
        let global_state = InMemoryGlobalState::empty().expect("should create global state");
        let engine_state = EngineState::new(global_state, engine_config);
        WasmTestBuilder {
            engine_state: Rc::new(engine_state),
            exec_responses: Vec::new(),
            genesis_hash: None,
            post_state_hash: None,
            transforms: Vec::new(),
            bonded_validators: Vec::new(),
            genesis_account: None,
            mint_contract_uref: None,
            genesis_transforms: None,
        }
    }

    pub fn run_genesis(
        &mut self,
        genesis_addr: [u8; 32],
        genesis_validators: HashMap<PublicKey, U512>,
    ) -> &mut WasmTestBuilder {
        let system_account = Key::Account(SYSTEM_ACCOUNT_ADDR);

        let genesis_request = create_genesis_request(genesis_addr, genesis_validators.clone());

        let genesis_response = self
            .engine_state
            .run_genesis(RequestOptions::new(), genesis_request)
            .wait_drop_metadata()
            .unwrap();

        let state_root_hash: Blake2bHash = genesis_response
            .get_success()
            .get_poststate_hash()
            .try_into()
            .unwrap();

        // Cache genesis response transforms for easy access later
        let genesis_transforms = get_genesis_transforms(&genesis_response);

        let system_account = get_account(&genesis_transforms, &system_account)
            .expect("Unable to get system account");

        let known_keys = system_account.urefs_lookup();

        let mint_contract_uref = known_keys
            .get(MINT_NAME)
            .and_then(Key::as_uref)
            .cloned()
            .expect("Unable to get mint contract URef");

        // Cache mint uref
        self.mint_contract_uref = Some(mint_contract_uref);

        // Cache the account
        self.genesis_account = Some(system_account);

        let genesis_hash = genesis_response.get_success().get_poststate_hash().to_vec();
        assert_eq!(state_root_hash.to_vec(), genesis_hash);
        self.genesis_hash = Some(genesis_hash.clone());
        // This value will change between subsequent contract executions
        self.post_state_hash = Some(genesis_hash);
        self.bonded_validators.push(genesis_validators);
        self.genesis_transforms = Some(genesis_transforms);
        self
    }

    pub fn query(
        &self,
        maybe_post_state: Option<Vec<u8>>,
        base_key: Key,
        path: &[&str],
    ) -> Option<Value> {
        let post_state = maybe_post_state
            .or_else(|| self.post_state_hash.clone())
            .expect("builder must have a post-state hash");

        let path_vec: Vec<String> = path.iter().map(|s| String::from(*s)).collect();

        let query_request = create_query_request(post_state, base_key, path_vec);

        let query_response = self
            .engine_state
            .query(RequestOptions::new(), query_request)
            .wait_drop_metadata()
            .expect("should query");

        if query_response.has_success() {
            query_response.get_success().try_into().ok()
        } else {
            None
        }
    }

    pub fn exec_with_exec_request(
        &mut self,
        mut exec_request: ExecuteRequest,
    ) -> &mut WasmTestBuilder {
        let exec_request = {
            let hash = self
                .post_state_hash
                .clone()
                .expect("expected post_state_hash");
            exec_request.set_parent_state_hash(hash.to_vec());
            exec_request
        };
        let exec_response = self
            .engine_state
            .execute(RequestOptions::new(), exec_request)
            .wait_drop_metadata()
            .expect("should exec");
        self.exec_responses.push(exec_response.clone());
        assert!(exec_response.has_success());
        // Parse deploy results
        let deploy_result = exec_response
            .get_success()
            .get_deploy_results()
            .get(0) // We only allow for issuing single deploy (one wasm file).
            .expect("Unable to get first deploy result");
        let commit_transforms: CommitTransforms = deploy_result
            .get_execution_result()
            .get_effects()
            .get_transform_map()
            .try_into()
            .expect("should convert");
        let transforms = commit_transforms.value();
        // Cache transformations
        self.transforms.push(transforms);
        self
    }

    /// Runs a contract and after that runs actual WASM contract and expects
    /// transformations to happen at the end of execution.
    pub fn exec_with_args_and_keys(
        &mut self,
        address: [u8; 32],
        wasm_file: &str,
        block_time: u64,
        deploy_hash: [u8; 32],
        args: impl ArgsParser,
        authorized_keys: Vec<PublicKey>,
    ) -> &mut WasmTestBuilder {
        let exec_request = create_exec_request(
            address,
            &wasm_file,
            self.post_state_hash
                .as_ref()
                .expect("Should have post state hash"),
            block_time,
            deploy_hash,
            args,
            authorized_keys,
        );
        self.exec_with_exec_request(exec_request)
    }

    pub fn exec_with_args(
        &mut self,
        address: [u8; 32],
        wasm_file: &str,
        block_time: u64,
        deploy_hash: [u8; 32],
        args: impl ArgsParser,
    ) -> &mut WasmTestBuilder {
        self.exec_with_args_and_keys(
            address,
            wasm_file,
            block_time,
            deploy_hash,
            args,
            // Exec with different account also implies the authorized keys should default to
            // the calling account.
            vec![PublicKey::new(address)],
        )
    }

    pub fn exec(
        &mut self,
        address: [u8; 32],
        wasm_file: &str,
        block_time: u64,
        deploy_hash: [u8; 32],
    ) -> &mut WasmTestBuilder {
        self.exec_with_args(address, wasm_file, block_time, deploy_hash, ())
    }

    /// Commit effects of previous exec call on the latest post-state hash.
    pub fn commit(&mut self) -> &mut WasmTestBuilder {
        let prestate_hash = self
            .post_state_hash
            .clone()
            .expect("Should have genesis hash");

        let effects = self
            .transforms
            .last()
            .cloned()
            .expect("Should have transforms to commit.");

        self.commit_effects(prestate_hash, effects)
    }

    /// Runs a commit request, expects a successful response, and
    /// overwrites existing cached post state hash with a new one.
    pub fn commit_effects(
        &mut self,
        prestate_hash: Vec<u8>,
        effects: HashMap<Key, Transform>,
    ) -> &mut WasmTestBuilder {
        let commit_request = create_commit_request(&prestate_hash, &effects);

        let commit_response = self
            .engine_state
            .commit(RequestOptions::new(), commit_request)
            .wait_drop_metadata()
            .expect("Should have commit response");
        if !commit_response.has_success() {
            panic!(
                "Expected commit success but received a failure instead: {:?}",
                commit_response
            );
        }
        let commit_success = commit_response.get_success();
        self.post_state_hash = Some(commit_success.get_poststate_hash().to_vec());
        let bonded_validators = commit_success
            .get_bonded_validators()
            .iter()
            .map(TryInto::try_into)
            .collect::<Result<HashMap<PublicKey, U512>, MappingError>>()
            .unwrap();
        self.bonded_validators.push(bonded_validators);
        self
    }

    /// Expects a successful run and caches transformations
    pub fn expect_success(&mut self) -> &mut WasmTestBuilder {
        // Check first result, as only first result is interesting for a simple test
        let exec_response = self
            .exec_responses
            .last()
            .expect("Expected to be called after run()")
            .clone();
        let deploy_result = exec_response
            .get_success()
            .get_deploy_results()
            .get(0)
            .expect("Unable to get first deploy result");
        if !deploy_result.has_execution_result() {
            panic!("Expected ExecutionResult, got {:?} instead", deploy_result);
        }

        if deploy_result.get_execution_result().has_error() {
            panic!(
                "Expected successful execution result, but instead got: {:?}",
                exec_response,
            );
        }
        self
    }

    pub fn is_error(&self) -> bool {
        let exec_response = self
            .exec_responses
            .last()
            .expect("Expected to be called after run()")
            .clone();
        let deploy_result = exec_response
            .get_success()
            .get_deploy_results()
            .get(0)
            .expect("Unable to get first deploy result");
        deploy_result.get_execution_result().has_error()
    }

    /// Gets the transform map that's cached between runs
    pub fn get_transforms(&self) -> Vec<HashMap<Key, Transform>> {
        self.transforms.clone()
    }

    pub fn get_bonded_validators(&self) -> Vec<HashMap<PublicKey, U512>> {
        self.bonded_validators.clone()
    }

    /// Gets genesis account (if present)
    pub fn get_genesis_account(&self) -> &Account {
        self.genesis_account
            .as_ref()
            .expect("Unable to obtain genesis account. Please run genesis first.")
    }

    pub fn get_mint_contract_uref(&self) -> URef {
        self.mint_contract_uref
            .expect("Unable to obtain mint contract uref. Please run genesis first.")
    }

    pub fn get_genesis_transforms(&self) -> &HashMap<Key, engine_shared::transform::Transform> {
        &self
            .genesis_transforms
            .as_ref()
            .expect("should have genesis transforms")
    }

    pub fn get_genesis_hash(&self) -> Vec<u8> {
        self.genesis_hash
            .clone()
            .expect("Genesis hash should be present. Should be called after run_genesis.")
    }

    pub fn get_poststate_hash(&self) -> Vec<u8> {
        self.post_state_hash
            .clone()
            .expect("Should have post-state hash.")
    }

    pub fn get_exec_response(&self, index: usize) -> Option<&ExecuteResponse> {
        self.exec_responses.get(index)
    }

    pub fn finish(&self) -> WasmTestResult {
        WasmTestResult(self.clone())
    }

    pub fn get_pos_contract(&self) -> Contract {
        let system_account = Key::Account(SYSTEM_ACCOUNT_ADDR);
        self.query(None, system_account, &[POS_NAME])
            .and_then(|v| v.try_into().ok())
            .expect("should find PoS URef")
    }

    pub fn get_purse_balance(&self, purse_id: PurseId) -> U512 {
        let mint = self.get_mint_contract_uref();
        let purse_addr = purse_id.value().addr();
        let purse_bytes =
            ToBytes::to_bytes(&purse_addr).expect("should be able to serialize purse bytes");
        let balance_mapping_key = Key::local(mint.addr(), &purse_bytes);
        let balance_uref = self
            .query(None, balance_mapping_key, &[])
            .and_then(|v| v.try_into().ok())
            .expect("should find balance uref");

        self.query(None, balance_uref, &[])
            .and_then(|v| v.try_into().ok())
            .expect("should parse balance into a U512")
    }

    pub fn get_account(&self, key: Key) -> Option<Account> {
        let account_value = self.query(None, key, &[]).expect("should query account");

        if let Value::Account(account) = account_value {
            Some(account)
        } else {
            None
        }
    }
}

/// Represents the difference between two [`HashMap`]s.
#[derive(Debug, Default, PartialEq, Eq)]
pub struct Diff {
    left: HashMap<Key, Transform>,
    both: HashMap<Key, Transform>,
    right: HashMap<Key, Transform>,
}

impl Diff {
    /// Creates a diff from two [`HashMap`]s.
    pub fn new(left: HashMap<Key, Transform>, right: HashMap<Key, Transform>) -> Diff {
        let both = Default::default();
        let left_clone = left.clone();
        let mut ret = Diff { left, both, right };

        for key in left_clone.keys() {
            let l = ret.left.remove_entry(key);
            let r = ret.right.remove_entry(key);

            match (l, r) {
                (Some(le), Some(re)) => {
                    if le == re {
                        ret.both.insert(*key, re.1);
                    } else {
                        ret.left.insert(*key, le.1);
                        ret.right.insert(*key, re.1);
                    }
                }
                (None, Some(re)) => {
                    ret.right.insert(*key, re.1);
                }
                (Some(le), None) => {
                    ret.left.insert(*key, le.1);
                }
                (None, None) => unreachable!(),
            }
        }

        ret
    }

    /// Returns the entries that are unique to the `left` input.
    pub fn left(&self) -> &HashMap<Key, Transform> {
        &self.left
    }

    /// Returns the entries that are unique to the `right` input.
    pub fn right(&self) -> &HashMap<Key, Transform> {
        &self.right
    }

    /// Returns the entries shared by both inputs.
    pub fn both(&self) -> &HashMap<Key, Transform> {
        &self.both
    }
}<|MERGE_RESOLUTION|>--- conflicted
+++ resolved
@@ -50,20 +50,11 @@
         self
     }
 
-<<<<<<< HEAD
-    pub fn with_stored_payment_hash(
-        mut self,
-        hash: Vec<u8>,
-        args: impl contract_ffi::contract_api::argsparser::ArgsParser,
-    ) -> Self {
-        let args = args.parse().expect("should serialize args");
-=======
     pub fn with_stored_payment_hash(mut self, hash: Vec<u8>, args: impl ArgsParser) -> Self {
         let args = args
             .parse()
             .and_then(|args_bytes| ToBytes::to_bytes(&args_bytes))
             .expect("should serialize args");
->>>>>>> ef50aa73
         let mut item: StoredContractHash = StoredContractHash::new();
         item.set_args(args);
         item.set_hash(hash);
@@ -73,20 +64,10 @@
         self
     }
 
-<<<<<<< HEAD
-    pub fn with_stored_payment_uref(
-        mut self,
-        uref: URef,
-        args: impl contract_ffi::contract_api::argsparser::ArgsParser,
-    ) -> Self {
-        let args = args.parse().expect("should serialize args");
-=======
     pub fn with_stored_payment_uref(mut self, uref: URef, args: impl ArgsParser) -> Self {
         let args = args
             .parse()
-            .and_then(|args_bytes| ToBytes::to_bytes(&args_bytes))
             .expect("should serialize args");
->>>>>>> ef50aa73
         let mut item: StoredContractURef = StoredContractURef::new();
         item.set_args(args);
         item.set_uref(uref.addr().to_vec());
@@ -96,20 +77,10 @@
         self
     }
 
-<<<<<<< HEAD
-    pub fn with_stored_payment_named_key(
-        mut self,
-        uref_name: &str,
-        args: impl contract_ffi::contract_api::argsparser::ArgsParser,
-    ) -> Self {
-        let args = args.parse().expect("should serialize args");
-=======
     pub fn with_stored_payment_named_key(mut self, uref_name: &str, args: impl ArgsParser) -> Self {
         let args = args
             .parse()
-            .and_then(|args_bytes| ToBytes::to_bytes(&args_bytes))
             .expect("should serialize args");
->>>>>>> ef50aa73
         let mut item = StoredContractName::new();
         item.set_args(args);
         item.set_stored_contract_name(uref_name.to_owned()); // <-- named uref
@@ -121,14 +92,9 @@
 
     pub fn with_payment_code(mut self, file_name: &str, args: impl ArgsParser) -> Self {
         let wasm_bytes = read_wasm_file_bytes(file_name);
-<<<<<<< HEAD
-        let args = args.parse().expect("should serialize args");
-=======
         let args = args
             .parse()
-            .and_then(|args_bytes| ToBytes::to_bytes(&args_bytes))
             .expect("should serialize args");
->>>>>>> ef50aa73
         let mut deploy_code = DeployCode::new();
         deploy_code.set_args(args);
         deploy_code.set_code(wasm_bytes);
@@ -138,20 +104,11 @@
         self
     }
 
-<<<<<<< HEAD
-    pub fn with_stored_session_hash(
-        mut self,
-        hash: Vec<u8>,
-        args: impl contract_ffi::contract_api::argsparser::ArgsParser,
-    ) -> Self {
-        let args = args.parse().expect("should serialize args");
-=======
     pub fn with_stored_session_hash(mut self, hash: Vec<u8>, args: impl ArgsParser) -> Self {
         let args = args
             .parse()
             .and_then(|args_bytes| ToBytes::to_bytes(&args_bytes))
             .expect("should serialize args");
->>>>>>> ef50aa73
         let mut item: StoredContractHash = StoredContractHash::new();
         item.set_args(args);
         item.set_hash(hash);
@@ -161,20 +118,11 @@
         self
     }
 
-<<<<<<< HEAD
-    pub fn with_stored_session_uref(
-        mut self,
-        uref: URef,
-        args: impl contract_ffi::contract_api::argsparser::ArgsParser,
-    ) -> Self {
-        let args = args.parse().expect("should serialize args");
-=======
     pub fn with_stored_session_uref(mut self, uref: URef, args: impl ArgsParser) -> Self {
         let args = args
             .parse()
             .and_then(|args_bytes| ToBytes::to_bytes(&args_bytes))
             .expect("should serialize args");
->>>>>>> ef50aa73
         let mut item: StoredContractURef = StoredContractURef::new();
         item.set_args(args);
         item.set_uref(uref.addr().to_vec());
@@ -184,20 +132,11 @@
         self
     }
 
-<<<<<<< HEAD
-    pub fn with_stored_session_named_key(
-        mut self,
-        uref_name: &str,
-        args: impl contract_ffi::contract_api::argsparser::ArgsParser,
-    ) -> Self {
-        let args = args.parse().expect("should serialize args");
-=======
     pub fn with_stored_session_named_key(mut self, uref_name: &str, args: impl ArgsParser) -> Self {
         let args = args
             .parse()
             .and_then(|args_bytes| ToBytes::to_bytes(&args_bytes))
             .expect("should serialize args");
->>>>>>> ef50aa73
         let mut item = StoredContractName::new();
         item.set_args(args);
         item.set_stored_contract_name(uref_name.to_owned()); // <-- named uref
@@ -209,14 +148,9 @@
 
     pub fn with_session_code(mut self, file_name: &str, args: impl ArgsParser) -> Self {
         let wasm_bytes = read_wasm_file_bytes(file_name);
-<<<<<<< HEAD
-        let args = args.parse().expect("should serialize args");
-=======
         let args = args
             .parse()
-            .and_then(|args_bytes| ToBytes::to_bytes(&args_bytes))
             .expect("should serialize args");
->>>>>>> ef50aa73
         let mut deploy_code = DeployCode::new();
         deploy_code.set_code(wasm_bytes);
         deploy_code.set_args(args);
