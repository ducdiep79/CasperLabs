--- conflicted
+++ resolved
@@ -23,11 +23,7 @@
 pub const OPTION_SIZE: usize = 1;
 pub const SEM_VER_SIZE: usize = 12;
 
-<<<<<<< HEAD
 pub const N32: usize = 32;
-=======
-const N256: usize = 256;
->>>>>>> 56dfa666
 
 pub trait ToBytes {
     fn to_bytes(&self) -> Result<Vec<u8>, Error>;
@@ -400,7 +396,6 @@
     }
 }
 
-<<<<<<< HEAD
 macro_rules! impl_to_from_bytes_for_array {
     ($($N:literal)+) => {
         $(
@@ -464,8 +459,6 @@
     64 128 256 512
 }
 
-impl ToBytes for [u8; 32] {
-=======
 macro_rules! impl_byte_array {
     ($len:expr) => {
         impl ToBytes for [u8; $len] {
@@ -486,29 +479,6 @@
 }
 
 impl_byte_array!(32);
-
-impl<T: ToBytes> ToBytes for [T; N256] {
->>>>>>> 56dfa666
-    fn to_bytes(&self) -> Result<Vec<u8>, Error> {
-        // TODO(Fraser) - want to just do `Ok(self.to_vec())` here rather than packing the size in
-        //                too.
-        let mut result = Vec::with_capacity(36);
-        result.append(&mut 32_u32.to_bytes()?);
-        result.append(&mut self.to_vec());
-        Ok(result)
-    }
-}
-
-impl FromBytes for [u8; 32] {
-    fn from_bytes(bytes: &[u8]) -> Result<(Self, &[u8]), Error> {
-        // TODO(Fraser) - once `to_bytes()` is fixed we can remove the following line.
-        let (_len_bytes, remainder) = safe_split_at(bytes, 4)?;
-        let (array_bytes, remainder) = safe_split_at(remainder, 32)?;
-        let mut result = [0_u8; 32];
-        result.copy_from_slice(array_bytes);
-        Ok((result, remainder))
-    }
-}
 
 impl ToBytes for String {
     fn to_bytes(&self) -> Result<Vec<u8>, Error> {
