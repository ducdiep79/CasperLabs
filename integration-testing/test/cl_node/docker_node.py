import logging
import os
import re
import shutil
import tempfile
from pathlib import Path
import base64
from typing import List, Tuple, Dict

from test.cl_node.casperlabsnode import extract_block_hash_from_propose_output
from test.cl_node.docker_base import LoggingDockerBase
from test.cl_node.docker_client import DockerClient
from test.cl_node.errors import CasperLabsNodeAddressNotFoundError
from test.cl_node.pregenerated_keypairs import PREGENERATED_KEYPAIRS
from test.cl_node.python_client import PythonClient
from test.cl_node.docker_base import DockerConfig


class DockerNode(LoggingDockerBase):
    """
    A CasperLabs Docker Node object
    """
    CL_NODE_BINARY = '/opt/docker/bin/bootstrap'
    CL_NODE_DIRECTORY = "/root/.casperlabs"
    CL_NODE_DEPLOY_DIR = f"{CL_NODE_DIRECTORY}/deploy"
    CL_GENESIS_DIR = f'{CL_NODE_DIRECTORY}/genesis'
    CL_SOCKETS_DIR = f'{CL_NODE_DIRECTORY}/sockets'
    CL_BOOTSTRAP_DIR = f"{CL_NODE_DIRECTORY}/bootstrap"
    CL_BONDS_FILE = f"{CL_GENESIS_DIR}/bonds.txt"
    CL_CASPER_GENESIS_ACCOUNT_PUBLIC_KEY_PATH = f"{CL_GENESIS_DIR}/system-account/account-public.key"

    NUMBER_OF_BONDS = 10

    NETWORK_PORT = 40400
    GRPC_EXTERNAL_PORT = 40401
    GRPC_INTERNAL_PORT = 40402
    HTTP_PORT = 40403
    KADEMLIA_PORT = 40404

    DOCKER_CLIENT = 'd'
    PYTHON_CLIENT = 'p'

    def __init__(self, config: DockerConfig, socket_volume: str):
        super().__init__(config, socket_volume)
        self._client = self.DOCKER_CLIENT
        self.p_client = PythonClient(self)
        self.d_client = DockerClient(self)
        self.join_client_network()

    @property
    def docker_port_offset(self) -> int:
        if self.is_in_docker:
            return 0
        else:
            return self.number * 10

    @property
    def grpc_external_docker_port(self) -> int:
        return self.GRPC_EXTERNAL_PORT + self.docker_port_offset

    @property
    def grpc_internal_docker_port(self) -> int:
        return self.GRPC_INTERNAL_PORT + self.docker_port_offset

    @property
    def resources_folder(self) -> Path:
        """ This will return the resources folder that is copied into the correct location for testing """
        cur_path = Path(os.path.realpath(__file__)).parent
        while cur_path.name != 'integration-testing':
            cur_path = cur_path.parent
        return cur_path / 'resources'

    @property
    def timeout(self):
        """
        Number of seconds for a node to timeout.
        :return: int (seconds)
        """
        return self.config.command_timeout

    @property
    def number(self) -> int:
        return self.config.number

    @property
    def container_type(self):
        return 'node'

    @property
    def client(self) -> 'CasperLabsClient':
        return {self.DOCKER_CLIENT: self.d_client,
                self.PYTHON_CLIENT: self.p_client}[self._client]

    def use_python_client(self):
        self._client = self.PYTHON_CLIENT

    def use_docker_client(self):
        self._client = self.DOCKER_CLIENT

    @property
    def client_network_name(self) -> str:
        """
        This renders the network name that the docker client should have opened for Python Client connection
        """
        # Networks are created in docker_run_tests.sh.  Must stay in sync.
        return f'cl-{self.docker_tag}-{self.config.number}'

    def join_client_network(self) -> None:
        """
        Joins DockerNode to client network to enable Python Client communication
        """
        if os.environ.get('TAG_NAME'):
            # We are running in docker, because we have this environment variable
            self.connect_to_network(self.client_network_name)
            logging.info(f'Joining {self.container_name} to {self.client_network_name}.')

    @property
    def docker_ports(self) -> Dict[str, int]:
        """
        Generates a dictionary for docker port mapping.

        :return: dict for use in docker container run to open ports based on node number
        """
        return {f'{self.GRPC_INTERNAL_PORT}/tcp': self.grpc_internal_docker_port,
                f'{self.GRPC_EXTERNAL_PORT}/tcp': self.grpc_external_docker_port}

    def _get_container(self):
<<<<<<< HEAD
        env = {
            'RUST_BACKTRACE': 'full',
            'CL_LOG_LEVEL': os.environ.get('CL_LOG_LEVEL', 'INFO'),
            'CL_CASPER_IGNORE_DEPLOY_SIGNATURE': 'true',
            'CL_SERVER_NO_UPNP': 'true',

            'CL_VERSION': 'test',
            'CL_CASPER_GENESIS_ACCOUNT_PUBLIC_KEY_PATH': self.CL_CASPER_GENESIS_ACCOUNT_PUBLIC_KEY_PATH,
        }
=======
        env = self.config.node_env
>>>>>>> 3aaba8e5
        java_options = os.environ.get('_JAVA_OPTIONS')
        if java_options is not None:
            env['_JAVA_OPTIONS'] = java_options
        # Eliminate UPnP for docker, to not have delay
        if self.is_in_docker:
            env['CL_SERVER_NO_UPNP'] = 'true'
        self.deploy_dir = tempfile.mkdtemp(dir="/tmp", prefix='deploy_')
        self.create_resources_dir()

        commands = self.container_command
        logging.info(f'{self.container_name} commands: {commands}')

        # Locally, we use tcp ports.  In docker, we used docker networks
        ports = {}
        if not self.is_in_docker:
            ports = self.docker_ports

        container = self.config.docker_client.containers.run(
            self.image_name,
            name=self.container_name,
            user='root',
            auto_remove=False,
            detach=True,
            mem_limit=self.config.mem_limit,
            ports=ports,  # Exposing grpc for Python Client
            network=self.network,
            volumes=self.volumes,
            command=commands,
            hostname=self.container_name,
            environment=env,
        )
        # self.client = CasperClient(port=self.config.grpc_port)
        return container

    @property
    def network(self):
        return self.config.network

    def create_resources_dir(self) -> None:
        if os.path.exists(self.host_mount_dir):
            shutil.rmtree(self.host_mount_dir)
        shutil.copytree(str(self.resources_folder), self.host_mount_dir)
        self.create_bonds_file()
        self.create_genesis_account_public_key_file()

    def genesis_account_key(self):
        # Take one not used by bonds
        return PREGENERATED_KEYPAIRS[self.NUMBER_OF_BONDS]

    def create_genesis_account_public_key_file(self):
        path = f'{self.host_genesis_dir}/system-account/account-public.key'
        os.makedirs(os.path.dirname(path))
        with open(path, 'w') as f:
            f.write(f'{self.genesis_account_key().public_key}')

    def create_bonds_file(self) -> None:
        N = self.NUMBER_OF_BONDS
        path = f'{self.host_genesis_dir}/bonds.txt'
        os.makedirs(os.path.dirname(path))
        with open(path, 'a') as f:
            for i, pair in enumerate(PREGENERATED_KEYPAIRS[:N]):
                bond = N + 2 * i
                f.write(f'{pair.public_key} {bond}\n')

    def cleanup(self):
        super().cleanup()
        if os.path.exists(self.host_mount_dir):
            shutil.rmtree(self.host_mount_dir)
        if os.path.exists(self.deploy_dir):
            shutil.rmtree(self.deploy_dir)

    def from_address(self):
        return base64.b64decode(self.genesis_account_key().public_key + '===').hex()

    @property
    def volumes(self) -> dict:
        if self.config.volumes is not None:
            return self.config.volumes

        return {
                self.host_genesis_dir: {
                    "bind": self.CL_GENESIS_DIR,
                    "mode": "rw"
                },
                self.host_bootstrap_dir: {
                    "bind": self.CL_BOOTSTRAP_DIR,
                    "mode": "rw"
                },
                self.deploy_dir: {
                    "bind": self.CL_NODE_DEPLOY_DIR,
                    "mode": "rw"
                },
                self.socket_volume: {
                    "bind": self.CL_SOCKETS_DIR,
                    "mode": "rw"
                }
            }

    @property
    def container_command(self):
        bootstrap_flag = '-s' if self.config.is_bootstrap else ''
        options = [f'{opt} {arg}' for opt, arg in self.config.node_command_options(self.container_name).items()]
        return f"run {bootstrap_flag} {' '.join(options)}"

    def get_metrics(self) -> Tuple[int, str]:
        cmd = 'curl -s http://localhost:40403/metrics'
        output = self.exec_run(cmd=cmd)
        return output

    def get_metrics_strict(self):
        output = self.shell_out('curl', '-s', 'http://localhost:40403/metrics')
        return output

    def deploy_and_propose(self, **deploy_kwargs) -> str:
        deploy_output = self.client.deploy(**deploy_kwargs)
        assert 'Success!' in deploy_output
        block_hash_output_string = self.client.propose()
        block_hash = extract_block_hash_from_propose_output(block_hash_output_string)
        assert block_hash is not None
        logging.info(f"The block hash: {block_hash} generated for {self.container.name}")
        return block_hash

    def show_blocks(self) -> Tuple[int, str]:
        return self.exec_run(f'{self.CL_NODE_BINARY} show-blocks')

    def blocks_as_list_with_depth(self, depth: int) -> List:
        # TODO: Replace with generator using Python client
        result = self.client.show_blocks(depth)
        block_list = []
        for i, section in enumerate(result.split(' ---------------\n')):
            if i == 0:
                continue
            cur_block = {}
            for line in section.split('\n'):
                try:
                    name, value = line.split(': ', 1)
                    cur_block[name] = value.replace('"', '')
                except ValueError:
                    pass
            block_list.append(cur_block)
        block_list.reverse()
        return block_list

    @property
    def address(self) -> str:
        m = re.search(f"Listening for traffic on (casperlabs://.+@{self.container.name}\\?protocol=\\d+&discovery=\\d+)\\.$",
                      self.logs(),
                      re.MULTILINE | re.DOTALL)
        if m is None:
            raise CasperLabsNodeAddressNotFoundError()
        address = m.group(1)
        return address<|MERGE_RESOLUTION|>--- conflicted
+++ resolved
@@ -125,25 +125,11 @@
                 f'{self.GRPC_EXTERNAL_PORT}/tcp': self.grpc_external_docker_port}
 
     def _get_container(self):
-<<<<<<< HEAD
-        env = {
-            'RUST_BACKTRACE': 'full',
-            'CL_LOG_LEVEL': os.environ.get('CL_LOG_LEVEL', 'INFO'),
-            'CL_CASPER_IGNORE_DEPLOY_SIGNATURE': 'true',
-            'CL_SERVER_NO_UPNP': 'true',
-
-            'CL_VERSION': 'test',
-            'CL_CASPER_GENESIS_ACCOUNT_PUBLIC_KEY_PATH': self.CL_CASPER_GENESIS_ACCOUNT_PUBLIC_KEY_PATH,
-        }
-=======
-        env = self.config.node_env
->>>>>>> 3aaba8e5
+        env = self.config.node_env.copy()
+        env['CL_CASPER_GENESIS_ACCOUNT_PUBLIC_KEY_PATH'] = self.CL_CASPER_GENESIS_ACCOUNT_PUBLIC_KEY_PATH
         java_options = os.environ.get('_JAVA_OPTIONS')
         if java_options is not None:
             env['_JAVA_OPTIONS'] = java_options
-        # Eliminate UPnP for docker, to not have delay
-        if self.is_in_docker:
-            env['CL_SERVER_NO_UPNP'] = 'true'
         self.deploy_dir = tempfile.mkdtemp(dir="/tmp", prefix='deploy_')
         self.create_resources_dir()
 
