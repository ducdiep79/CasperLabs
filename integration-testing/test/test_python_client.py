from casper_client import ABI

import logging


def write_binary(file_name, b):
    with open(file_name, 'wb') as f:
        f.write(b)


def test_args_parser():
    json = """[{"u32":1024}, {"account":"00000000000000000000000000000000"}, {"u64":1234567890}]"""
    assert ABI.args_from_json(json) == ABI.args([ABI.u32(1024),
                                                 ABI.account(b'00000000000000000000000000000000'),
                                                 ABI.u64(1234567890)])


def test_deploy_with_args(one_node_network):
    """
    Deploys a test contract that does:

        revert(get_arg(0));

    Tests args get correctly encoded and decoded in the contract.
    """
    node = one_node_network.docker_nodes[0]
    client = node.p_client

    signing_public_key_file = 'signing_key'
    # signing_private_key_file = 'verifying_key'

    write_binary(signing_public_key_file, node.signing_public_key())

    # We do not have raw private keys with .pem certificate files
    # removing this to not sign deploy at this time.
    # write_binary(signing_private_key_file, node.signing_private_key())

    wasm = "test_args.wasm"
    for number in [12, 256, 1024]:
        response, deploy_hash = client.deploy(payment_contract=wasm,
                                              session_contract=wasm,
                                              public_key=signing_public_key_file,
                                              # private_key=signing_private_key_file,
                                              args=ABI.args([ABI.u32(number)])
                                              )
        logging.info(f"DEPLOY RESPONSE: {response} deploy_hash: {deploy_hash.hex()}")
                                
        response = client.propose()
<<<<<<< HEAD

         # Need to convert to hex string from bytes
=======
        # Need to convert to hex string from bytes
>>>>>>> efb88a4b
        block_hash = response.block_hash.hex()
        block_info = client.show_block(block_hash)

        for deploy_info in client.show_deploys(block_hash):
            assert deploy_info.is_error is True
            assert deploy_info.error_message == f'Exit code: {number}'

            # Test show_deploy
            d = client.show_deploy(deploy_info.deploy.deploy_hash.hex())
            assert deploy_info.deploy.deploy_hash == d.deploy.deploy_hash

    for blockInfo in client.show_blocks(10):
        assert blockInfo.status.stats.block_size_bytes > 0
<|MERGE_RESOLUTION|>--- conflicted
+++ resolved
@@ -46,12 +46,7 @@
         logging.info(f"DEPLOY RESPONSE: {response} deploy_hash: {deploy_hash.hex()}")
                                 
         response = client.propose()
-<<<<<<< HEAD
-
-         # Need to convert to hex string from bytes
-=======
         # Need to convert to hex string from bytes
->>>>>>> efb88a4b
         block_hash = response.block_hash.hex()
         block_info = client.show_block(block_hash)
 
